#!/usr/bin/env python3

"""clean.py

Clean the database and file object store
specified in the json file. (`config.json` by default).
"""

import argparse
import json
import os
import shutil
import sys
from pathlib import Path

from minio import Minio
<<<<<<< HEAD
from sqlmodel import create_engine, text
=======
from sqlmodel import SQLModel, create_engine
>>>>>>> 6b13dda7


def main() -> int:
    """The main function of the script."""

    parser = argparse.ArgumentParser(
        description="Clean the database and file object store specified in the json file."
    )
    parser.add_argument(
        "-c",
        "--config",
        type=str,
        default="config.json",
        required=False,
        help="Path to the config file (default: config.json)",
    )

    args = parser.parse_args()
    config_path = Path(args.config)

    if not config_path.is_file():
        print("Path does not exist.")
        return 1

    try:
        with open(config_path, "r", encoding="utf-8") as f:
            config = json.load(f)

    except json.JSONDecodeError:
        print(f"Error: {config_path} is not a valid JSON file.")
        return 2

    exit_code = 0

    print("Configuration File:", config_path)
    print("Database Type:     ", config["database"]["type"])
    print("Object Store Type: ", config["object_store"]["type"])
    print()

    # Attempt to clean the database.
    if config["database"]["type"] == "sqlite":
        dbpath = Path(config["database"]["config"]["filepath"])
        try:
            dbpath.unlink(True)
            print(f"{dbpath} removed!")

        except FileNotFoundError:
            print(f"{dbpath} does not exist, skipping...")

        except (IOError, PermissionError):
            print(f"Unable to remove {dbpath}. Please delete it manually.")

    elif config["database"]["type"] == "mysql":
        try:

            db_url = (
<<<<<<< HEAD
                f"mysql+pymysql://{config['database']['config']['username']}:"
                f"{config['database']['config']['password']}@"
                f"{config['database']['config']['host']}:"
                f"{config['database']['config']['port']}/"
                f"{config['database']['config']['database']}"
            )
            # Connect to the specified MySQL database and drop all tables
            engine = create_engine(db_url)
            with engine.connect() as connection:
                # Disable foreign key checks to avoid dependency issues
                connection.execute(text("SET FOREIGN_KEY_CHECKS = 0;"))
                result = connection.execute(text("SHOW TABLES;"))
                tables = [row[0] for row in result]
                for table in tables:
                    connection.execute(text(f"DROP TABLE IF EXISTS `{table}`;"))

                # Re-enable foreign key checks
                connection.execute(text("SET FOREIGN_KEY_CHECKS = 1;"))

=======
                "mysql+pymysql://{username}:{password}@{host}:{port}/{database}".format(
                    username=config["database"]["config"]["username"],
                    password=config["database"]["config"]["password"],
                    host=config["database"]["config"]["host"],
                    port=config["database"]["config"]["port"],
                    database=config["database"]["config"]["database"],
                )
            )
            engine = create_engine(db_url)
            SQLModel.metadata.drop_all(engine)
>>>>>>> 6b13dda7
            print("All MySQL tables dropped successfully!")

        except Exception as e:
            print(f"Error dropping MySQL tables: {e}")
            exit_code += 1

    elif config["database"]["type"] == "postgres":
        # FIXME: "All PostgreSQL tables dropped successfully!" but no tables are actually dropped.
        try:
<<<<<<< HEAD
            db_url = (
                f"postgresql+psycopg://{config['database']['config']['username']}:"
                f"{config['database']['config']['password']}@"
                f"{config['database']['config']['host']}:"
                f"{config['database']['config']['port']}/"
                f"{config['database']['config']['database']}"
            )
            engine = create_engine(db_url)
            with engine.connect() as connection:
                # Disable triggers to avoid dependency issues
                result = connection.execute(
                    text("SELECT tablename FROM pg_tables WHERE schemaname = 'public';")
                )
                tables = [row[0] for row in result]
                for table in tables:
                    connection.execute(
                        text(f"ALTER TABLE {table} DISABLE TRIGGER ALL;")
                    )
                    connection.execute(text(f"DROP TABLE IF EXISTS {table} CASCADE;"))

=======
            db_url = "postgresql+psycopg://{username}:{password}@{host}:{port}/{database}".format(
                username=config["database"]["config"]["username"],
                password=config["database"]["config"]["password"],
                host=config["database"]["config"]["host"],
                port=config["database"]["config"]["port"],
                database=config["database"]["config"]["database"],
            )
            engine = create_engine(db_url)
            SQLModel.metadata.drop_all(engine)
>>>>>>> 6b13dda7
            print("All PostgreSQL tables dropped successfully!")

        except Exception as e:
            print(f"Error dropping PostgreSQL tables: {e}")
            exit_code += 1

    else:
        print(f"ERROR: Invalid configuration value: {config["database"]["type"]}")
        exit_code += 1

    # Attempt to clean the file object store.
    if config["object_store"]["type"] == "local":
        osrootpath: str = config["object_store"]["config"]["filepath"]
        try:
            filenames = os.listdir(osrootpath)
            osfilesremoved = False
            for filename in filenames:
                if filename not in {".gitignore", ".gitinclude"}:
                    filepath = Path(osrootpath, filename)
                    print(f"Removing {filepath}...")
                    if filepath.is_dir():
                        shutil.rmtree(filepath)

                    else:
                        filepath.unlink(True)

                    osfilesremoved = True

            if not osfilesremoved:
                print("Object store is empty, skipping...")

        except FileNotFoundError:
            print(f"{osrootpath} does not exist, skipping...")

    elif config["object_store"]["type"] == "minio":
<<<<<<< HEAD
        client = Minio(
            config["object_store"]["config"]["endpoint"],
            access_key=config["object_store"]["config"]["access_key"],
            secret_key=config["object_store"]["config"]["secret_key"],
            secure=config["object_store"]["config"]["secure"],
        )
        buckets = {"centralserver-avatars", "centralserver-reports"}
        for bucket in buckets:
            try:
                if client.bucket_exists(bucket):
                    print(f"Removing bucket {bucket}...")
                    client.remove_bucket(bucket)

                else:
                    print(f"Bucket {bucket} does not exist, skipping...")
=======
        # FIXME: SSLError(SSLError(1, '[SSL: WRONG_VERSION_NUMBER] wrong version number (_ssl.c:1028)')))
        client = Minio(
            config["object_store"]["config"]["endpoint"],
            config["object_store"]["config"]["access_key"],
            config["object_store"]["config"]["secret_key"],
            config["object_store"]["config"]["secure"],
        )
        bucket_names = {"centralserver-avatars", "centralserver-reports"}
        for bucket in bucket_names:
            try:
                try:
                    objects = client.list_objects(bucket, recursive=True)
                    for obj in objects:
                        client.remove_object(bucket, obj.object_name)

                    client.remove_bucket(bucket)

                except Exception as e:
                    print(f"Error cleaning bucket {bucket}: {e}")
                    exit_code += 1
>>>>>>> 6b13dda7

            except Exception as e:
                print(f"Error removing bucket {bucket}: {e}")
                exit_code += 1

    else:
        print(f"ERROR: Invalid configuration value: {config["object_store"]["type"]}")
        exit_code += 2

    return 20 + exit_code if exit_code != 0 else 0


if __name__ == "__main__":
    sys.exit(main())<|MERGE_RESOLUTION|>--- conflicted
+++ resolved
@@ -14,11 +14,7 @@
 from pathlib import Path
 
 from minio import Minio
-<<<<<<< HEAD
 from sqlmodel import create_engine, text
-=======
-from sqlmodel import SQLModel, create_engine
->>>>>>> 6b13dda7
 
 
 def main() -> int:
@@ -75,7 +71,6 @@
         try:
 
             db_url = (
-<<<<<<< HEAD
                 f"mysql+pymysql://{config['database']['config']['username']}:"
                 f"{config['database']['config']['password']}@"
                 f"{config['database']['config']['host']}:"
@@ -95,18 +90,6 @@
                 # Re-enable foreign key checks
                 connection.execute(text("SET FOREIGN_KEY_CHECKS = 1;"))
 
-=======
-                "mysql+pymysql://{username}:{password}@{host}:{port}/{database}".format(
-                    username=config["database"]["config"]["username"],
-                    password=config["database"]["config"]["password"],
-                    host=config["database"]["config"]["host"],
-                    port=config["database"]["config"]["port"],
-                    database=config["database"]["config"]["database"],
-                )
-            )
-            engine = create_engine(db_url)
-            SQLModel.metadata.drop_all(engine)
->>>>>>> 6b13dda7
             print("All MySQL tables dropped successfully!")
 
         except Exception as e:
@@ -116,7 +99,6 @@
     elif config["database"]["type"] == "postgres":
         # FIXME: "All PostgreSQL tables dropped successfully!" but no tables are actually dropped.
         try:
-<<<<<<< HEAD
             db_url = (
                 f"postgresql+psycopg://{config['database']['config']['username']}:"
                 f"{config['database']['config']['password']}@"
@@ -137,17 +119,6 @@
                     )
                     connection.execute(text(f"DROP TABLE IF EXISTS {table} CASCADE;"))
 
-=======
-            db_url = "postgresql+psycopg://{username}:{password}@{host}:{port}/{database}".format(
-                username=config["database"]["config"]["username"],
-                password=config["database"]["config"]["password"],
-                host=config["database"]["config"]["host"],
-                port=config["database"]["config"]["port"],
-                database=config["database"]["config"]["database"],
-            )
-            engine = create_engine(db_url)
-            SQLModel.metadata.drop_all(engine)
->>>>>>> 6b13dda7
             print("All PostgreSQL tables dropped successfully!")
 
         except Exception as e:
@@ -183,7 +154,6 @@
             print(f"{osrootpath} does not exist, skipping...")
 
     elif config["object_store"]["type"] == "minio":
-<<<<<<< HEAD
         client = Minio(
             config["object_store"]["config"]["endpoint"],
             access_key=config["object_store"]["config"]["access_key"],
@@ -199,28 +169,6 @@
 
                 else:
                     print(f"Bucket {bucket} does not exist, skipping...")
-=======
-        # FIXME: SSLError(SSLError(1, '[SSL: WRONG_VERSION_NUMBER] wrong version number (_ssl.c:1028)')))
-        client = Minio(
-            config["object_store"]["config"]["endpoint"],
-            config["object_store"]["config"]["access_key"],
-            config["object_store"]["config"]["secret_key"],
-            config["object_store"]["config"]["secure"],
-        )
-        bucket_names = {"centralserver-avatars", "centralserver-reports"}
-        for bucket in bucket_names:
-            try:
-                try:
-                    objects = client.list_objects(bucket, recursive=True)
-                    for obj in objects:
-                        client.remove_object(bucket, obj.object_name)
-
-                    client.remove_bucket(bucket)
-
-                except Exception as e:
-                    print(f"Error cleaning bucket {bucket}: {e}")
-                    exit_code += 1
->>>>>>> 6b13dda7
 
             except Exception as e:
                 print(f"Error removing bucket {bucket}: {e}")
