--- conflicted
+++ resolved
@@ -4,10 +4,6 @@
 from fastapi import APIRouter, Depends, HTTPException, status
 from sqlmodel import Session, select
 
-from centralserver.internals.models.reports.daily_financial_report import (
-    DailyFinancialReport,
-    DailyFinancialReportEntry,
-)
 from centralserver.internals.auth_handler import (
     get_user,
     verify_access_token,
@@ -43,7 +39,6 @@
     school_id: int,
 ) -> list[MonthlyReport]:
     """Get all monthly reports of a school."""
-<<<<<<< HEAD
 
     user = await get_user(token.id, session, by_id=True)
     if not user:
@@ -56,20 +51,6 @@
         "reports:local:read" if user.schoolId == school_id else "reports:global:read"
     )
 
-=======
-
-    user = await get_user(token.id, session, by_id=True)
-    if not user:
-        raise HTTPException(
-            status_code=status.HTTP_401_UNAUTHORIZED,
-            detail="User not found.",
-        )
-
-    required_permission = (
-        "reports:local:read" if user.schoolId == school_id else "reports:global:read"
-    )
-
->>>>>>> c27a993a
     if not await verify_user_permission(required_permission, session, token):
         raise HTTPException(
             status_code=status.HTTP_403_FORBIDDEN,
@@ -91,15 +72,6 @@
 
 @router.get("/monthly/{school_id}/{year}/{month}")
 async def get_school_monthly_report(
-<<<<<<< HEAD
-    token: logged_in_dep,
-    session: Annotated[Session, Depends(get_db_session)],
-    school_id: int,
-    year: int,
-    month: int,
-) -> MonthlyReport | None:
-    """Get monthly reports of a school for a specific month."""
-=======
     token: logged_in_dep,
     session: Annotated[Session, Depends(get_db_session)],
     school_id: int,
@@ -598,7 +570,6 @@
     limit: int = 10,
 ) -> list[DailyFinancialReport]:
     """Get daily financial reports of a specific school with pagination."""
->>>>>>> c27a993a
 
     user = await get_user(token.id, session, by_id=True)
     if not user:
@@ -618,48 +589,13 @@
         )
 
     logger.debug(
-<<<<<<< HEAD
-        "user `%s` requesting monthly reports of school %s for %s-%s.",
-=======
         "user `%s` requesting daily financial reports of school %s with offset %s and limit %s.",
->>>>>>> c27a993a
-        token.id,
-        school_id,
-        year,
-        month,
-    )
-
-<<<<<<< HEAD
-    selected_monthly_report = session.exec(
-        select(MonthlyReport).where(
-            MonthlyReport.id == datetime.date(year=year, month=month, day=1),
-            MonthlyReport.submittedBySchool == school_id,
-        )
-    ).one_or_none()
-
-    return selected_monthly_report
-
-
-@router.get("/daily/{school_id}/{year}/{month}")
-async def get_school_daily_report(
-    token: logged_in_dep,
-    session: Annotated[Session, Depends(get_db_session)],
-    school_id: int,
-    year: int,
-    month: int,
-) -> DailyFinancialReport | None:
-    """Get daily reports of a school for a specific month with pagination."""
-
-    user = await get_user(token.id, session, by_id=True)
-    if not user:
-        raise HTTPException(
-            status_code=status.HTTP_401_UNAUTHORIZED,
-            detail="User not found.",
-        )
-
-    required_permission = (
-        "reports:local:read" if user.schoolId == school_id else "reports:global:read"
-=======
+        token.id,
+        school_id,
+        offset,
+        limit,
+    )
+
     return list(
         session.exec(
             select(DailyFinancialReport)
@@ -667,56 +603,18 @@
             .offset(offset)
             .limit(limit)
         ).all()
->>>>>>> c27a993a
-    )
-
-    if not await verify_user_permission(required_permission, session, token):
-        raise HTTPException(
-            status_code=status.HTTP_403_FORBIDDEN,
-            detail="You do not have permission to view daily reports.",
-        )
-
-<<<<<<< HEAD
-    logger.debug(
-        "user `%s` requesting daily reports of school %s for %s-%s.",
-        token.id,
-        school_id,
-        year,
-        month,
-    )
-
-    selected_monthly_report = session.exec(
-        select(MonthlyReport).where(
-            MonthlyReport.id == datetime.date(year=year, month=month, day=1),
-            MonthlyReport.submittedBySchool == school_id,
-        )
-    ).one_or_none()
-
-    return (
-        selected_monthly_report.daily_financial_report
-        if selected_monthly_report
-        else None
-    )
-
-
-@router.get("/daily/{school_id}/{year}/{month}/entries")
-async def get_school_daily_report_entries(
-=======
+    )
+
+
 @router.get("/daily/{school_id}/{year}/{month}")
 async def get_school_daily_financial_report(
->>>>>>> c27a993a
-    token: logged_in_dep,
-    session: Annotated[Session, Depends(get_db_session)],
-    school_id: int,
-    year: int,
-    month: int,
-<<<<<<< HEAD
-) -> list[DailyFinancialReportEntry]:
-    """Get all daily report entries for a school for a specific month."""
-=======
+    token: logged_in_dep,
+    session: Annotated[Session, Depends(get_db_session)],
+    school_id: int,
+    year: int,
+    month: int,
 ) -> tuple[DailyFinancialReport, list[DailyFinancialReportEntry]]:
     """Get daily financial report of a school for a specific month."""
->>>>>>> c27a993a
 
     user = await get_user(token.id, session, by_id=True)
     if not user:
@@ -732,81 +630,42 @@
     if not await verify_user_permission(required_permission, session, token):
         raise HTTPException(
             status_code=status.HTTP_403_FORBIDDEN,
-<<<<<<< HEAD
-            detail="You do not have permission to view daily report entries.",
-        )
-
-    logger.debug(
-        "user `%s` requesting daily report entries of school %s for %s-%s.",
-=======
             detail="You do not have permission to view daily financial reports.",
         )
 
     logger.debug(
         "user `%s` requesting daily financial report of school %s for %s-%s.",
->>>>>>> c27a993a
-        token.id,
-        school_id,
-        year,
-        month,
-    )
-
-<<<<<<< HEAD
-    selected_monthly_report = session.exec(
-        select(MonthlyReport).where(
-            MonthlyReport.id == datetime.date(year=year, month=month, day=1),
-            MonthlyReport.submittedBySchool == school_id,
-=======
+        token.id,
+        school_id,
+        year,
+        month,
+    )
+
     report = session.exec(
         select(DailyFinancialReport).where(
             DailyFinancialReport.parent == datetime.date(year=year, month=month, day=1),
             DailyFinancialReport.parent_report.submittedBySchool == school_id,
->>>>>>> c27a993a
-        )
-    ).one_or_none()
-
-    if (
-        selected_monthly_report is None
-        or selected_monthly_report.daily_financial_report is None
-    ):
+        )
+    ).one_or_none()
+
+    if report is None:
         raise HTTPException(
             status_code=status.HTTP_404_NOT_FOUND,
             detail="Daily financial report not found.",
         )
 
-<<<<<<< HEAD
-    logger.debug(
-        "Found %s daily financial report/s for school %s for %s-%s.",
-        len(selected_monthly_report.daily_financial_report.entries),
-        school_id,
-        year,
-        month,
-    )
-    return selected_monthly_report.daily_financial_report.entries
-
-
-@router.patch("/monthly/{school_id}/{year}/{month}")
-async def create_school_monthly_report(
-=======
     return (report, list(report.entries))
 
 
 @router.put("/daily/{school_id}/{year}/{month}")
 async def create_school_daily_financial_report(
->>>>>>> c27a993a
-    token: logged_in_dep,
-    session: Annotated[Session, Depends(get_db_session)],
-    school_id: int,
-    year: int,
-    month: int,
-<<<<<<< HEAD
-    noted_by: str,
-) -> MonthlyReport:
-    """Create or update a monthly report of a school for a specific month."""
-=======
+    token: logged_in_dep,
+    session: Annotated[Session, Depends(get_db_session)],
+    school_id: int,
+    year: int,
+    month: int,
 ) -> DailyFinancialReport:
     """Create a daily financial report for a school for a specific month."""
->>>>>>> c27a993a
 
     user = await get_user(token.id, session, by_id=True)
     if not user:
@@ -826,34 +685,13 @@
         )
 
     logger.debug(
-<<<<<<< HEAD
-        "user `%s` creating or updating monthly report of school %s for %s-%s.",
-=======
         "user `%s` creating daily financial report of school %s for %s-%s.",
->>>>>>> c27a993a
-        token.id,
-        school_id,
-        year,
-        month,
-    )
-
-<<<<<<< HEAD
-    selected_monthly_report = session.exec(
-        select(MonthlyReport).where(
-            MonthlyReport.id == datetime.date(year=year, month=month, day=1),
-            MonthlyReport.submittedBySchool == school_id,
-        )
-    ).one_or_none()
-
-    if selected_monthly_report is None:
-        selected_monthly_report = MonthlyReport(
-            id=datetime.date(year=year, month=month, day=1),
-            name=f"Monthly Report for {datetime.date(year=year, month=month, day=1).strftime('%B %Y')}",
-            submittedBySchool=school_id,
-            reportStatus=ReportStatus.DRAFT,
-            preparedBy=user.id,
-            notedBy=noted_by,
-=======
+        token.id,
+        school_id,
+        year,
+        month,
+    )
+
     report = session.exec(
         select(DailyFinancialReport).where(
             DailyFinancialReport.parent == datetime.date(year=year, month=month, day=1),
@@ -866,84 +704,19 @@
             "Daily financial report for %s-%s already exists.",
             year,
             month,
->>>>>>> c27a993a
-        )
-
-    session.add(selected_monthly_report)
-    session.commit()
-    session.refresh(selected_monthly_report)
-
-    return selected_monthly_report
-
-
-@router.patch("/daily/{school_id}/{year}/{month}")
-async def create_school_daily_report(
-    token: logged_in_dep,
-    session: Annotated[Session, Depends(get_db_session)],
-    school_id: int,
-    year: int,
-    month: int,
-    noted_by: str,
-) -> DailyFinancialReport:
-    """Create or update a daily report of a school for a specific month."""
-
-    user = await get_user(token.id, session, by_id=True)
-    if not user:
-        raise HTTPException(
-<<<<<<< HEAD
-            status_code=status.HTTP_401_UNAUTHORIZED,
-            detail="User not found.",
-        )
-
-    required_permission = (
-        "reports:local:write" if user.schoolId == school_id else "reports:global:write"
-    )
-
-    if not await verify_user_permission(required_permission, session, token):
-        raise HTTPException(
-            status_code=status.HTTP_403_FORBIDDEN,
-            detail="You do not have permission to create daily reports.",
-        )
-
-    logger.debug(
-        "user `%s` creating or updating daily report of school %s for %s-%s.",
-        token.id,
-        school_id,
-        year,
-        month,
-    )
-
-    selected_monthly_report = session.exec(
-=======
+        )
+        raise HTTPException(
             status_code=status.HTTP_409_CONFLICT,
             detail="Daily financial report for this month already exists.",
         )
 
     monthly_report = session.exec(
->>>>>>> c27a993a
-        select(MonthlyReport).where(
-            MonthlyReport.id == datetime.date(year=year, month=month, day=1),
-            MonthlyReport.submittedBySchool == school_id,
-        )
-    ).one_or_none()
-
-<<<<<<< HEAD
-    if selected_monthly_report is None:
-        selected_monthly_report = MonthlyReport(
-            id=datetime.date(year=year, month=month, day=1),
-            name=f"Daily Report for {datetime.date(year=year, month=month, day=1).strftime('%B %Y')}",
-            submittedBySchool=school_id,
-            reportStatus=ReportStatus.DRAFT,
-            preparedBy=user.id,
-            notedBy=noted_by,
-        )
-
-    new_daily_report = DailyFinancialReport(
-        parent=selected_monthly_report.id,
-        reportStatus=ReportStatus.DRAFT,
-        preparedBy=user.id,
-        notedBy=noted_by,
-=======
+        select(MonthlyReport).where(
+            MonthlyReport.id == datetime.date(year=year, month=month, day=1),
+            MonthlyReport.submittedBySchool == school_id,
+        )
+    ).one_or_none()
+
     if monthly_report is None:
         raise HTTPException(
             status_code=status.HTTP_404_NOT_FOUND,
@@ -955,301 +728,12 @@
         preparedBy=user.id,
         notedBy=user.id,
         parent_report=monthly_report,
->>>>>>> c27a993a
-    )
-
-    session.add(selected_monthly_report)
-    session.add(new_daily_report)
+    )
+
+    session.add(report)
     session.commit()
-    session.refresh(selected_monthly_report)
-    session.refresh(new_daily_report)
-
-    return new_daily_report
-
-
-@router.patch("/daily/{school_id}/{year}/{month}/entry")
-async def update_school_daily_report_entries(
-    token: logged_in_dep,
-    session: Annotated[Session, Depends(get_db_session)],
-    school_id: int,
-    year: int,
-    month: int,
-    day: int,
-    sales: float,
-    purchases: float,
-) -> DailyFinancialReport:
-    """Update daily report entries for a school for a specific month."""
-
-    user = await get_user(token.id, session, by_id=True)
-    if not user:
-        raise HTTPException(
-            status_code=status.HTTP_401_UNAUTHORIZED,
-            detail="User not found.",
-        )
-
-    required_permission = (
-        "reports:local:write" if user.schoolId == school_id else "reports:global:write"
-    )
-
-    if not await verify_user_permission(required_permission, session, token):
-        raise HTTPException(
-            status_code=status.HTTP_403_FORBIDDEN,
-            detail="You do not have permission to update daily report entries.",
-        )
-
-    logger.debug(
-        "user `%s` updating daily report entries of school %s for %s-%s for day %s with sales %s and purchases %s.",
-        token.id,
-        school_id,
-        year,
-        month,
-        day,
-        sales,
-        purchases,
-    )
-    selected_monthly_report = session.exec(
-        select(MonthlyReport).where(
-            MonthlyReport.id == datetime.date(year=year, month=month, day=1),
-            MonthlyReport.submittedBySchool == school_id,
-        )
-    ).one_or_none()
-    if selected_monthly_report is None:
-        raise HTTPException(
-            status_code=status.HTTP_404_NOT_FOUND,
-            detail="Monthly report not found.",
-        )
-
-    daily_report = session.exec(
-        select(DailyFinancialReport).where(
-            DailyFinancialReport.parent == selected_monthly_report.id
-        )
-    ).one_or_none()
-    if daily_report is None:
-        raise HTTPException(
-            status_code=status.HTTP_404_NOT_FOUND,
-            detail="Daily financial report not found.",
-        )
-
-    entry = session.exec(
-        select(DailyFinancialReportEntry).where(
-            DailyFinancialReportEntry.parent == daily_report.parent,
-            DailyFinancialReportEntry.day == day,
-        )
-    ).one_or_none()
-    if entry is None:
-        entry = DailyFinancialReportEntry(
-            parent=daily_report.parent,
-            day=day,
-            sales=sales,
-            purchases=purchases,
-        )
-        session.add(entry)
-    else:
-        entry.sales = sales
-        entry.purchases = purchases
-
-    session.commit()
-    session.refresh(entry)
-    session.refresh(daily_report)
-    session.refresh(selected_monthly_report)
-    return daily_report
-
-
-@router.delete("/monthly/{school_id}/{year}/{month}")
-async def delete_school_monthly_report(
-    token: logged_in_dep,
-    session: Annotated[Session, Depends(get_db_session)],
-    school_id: int,
-    year: int,
-    month: int,
-) -> None:
-    """Delete a monthly report for a school for a specific month."""
-
-    user = await get_user(token.id, session, by_id=True)
-    if not user:
-        raise HTTPException(
-            status_code=status.HTTP_401_UNAUTHORIZED,
-            detail="User not found.",
-        )
-
-    required_permission = (
-        "reports:local:write" if user.schoolId == school_id else "reports:global:write"
-    )
-
-    if not await verify_user_permission(required_permission, session, token):
-        raise HTTPException(
-            status_code=status.HTTP_403_FORBIDDEN,
-            detail="You do not have permission to delete monthly reports.",
-        )
-
-    logger.debug(
-        "user `%s` deleting monthly report of school %s for %s-%s.",
-        token.id,
-        school_id,
-        year,
-        month,
-    )
-
-    selected_monthly_report = session.exec(
-        select(MonthlyReport).where(
-            MonthlyReport.id == datetime.date(year=year, month=month, day=1),
-            MonthlyReport.submittedBySchool == school_id,
-        )
-    ).one_or_none()
-
-    if selected_monthly_report is None:
-        raise HTTPException(
-            status_code=status.HTTP_404_NOT_FOUND,
-            detail="Monthly report not found.",
-        )
-
-    session.delete(selected_monthly_report)
-    session.commit()
-
-
-@router.delete("/daily/{school_id}/{year}/{month}")
-async def delete_school_daily_report(
-    token: logged_in_dep,
-    session: Annotated[Session, Depends(get_db_session)],
-    school_id: int,
-    year: int,
-    month: int,
-) -> None:
-    """Delete a daily report for a school for a specific month."""
-
-    user = await get_user(token.id, session, by_id=True)
-    if not user:
-        raise HTTPException(
-            status_code=status.HTTP_401_UNAUTHORIZED,
-            detail="User not found.",
-        )
-
-    required_permission = (
-        "reports:local:write" if user.schoolId == school_id else "reports:global:write"
-    )
-
-    if not await verify_user_permission(required_permission, session, token):
-        raise HTTPException(
-            status_code=status.HTTP_403_FORBIDDEN,
-            detail="You do not have permission to delete daily reports.",
-        )
-
-    logger.debug(
-        "user `%s` deleting daily report of school %s for %s-%s.",
-        token.id,
-        school_id,
-        year,
-        month,
-    )
-
-    selected_monthly_report = session.exec(
-        select(MonthlyReport).where(
-            MonthlyReport.id == datetime.date(year=year, month=month, day=1),
-            MonthlyReport.submittedBySchool == school_id,
-        )
-    ).one_or_none()
-
-    if selected_monthly_report is None:
-        raise HTTPException(
-            status_code=status.HTTP_404_NOT_FOUND,
-            detail="Monthly report not found.",
-        )
-
-    daily_report = session.exec(
-        select(DailyFinancialReport).where(
-            DailyFinancialReport.parent == selected_monthly_report.id
-        )
-    ).one_or_none()
-
-    if daily_report is None:
-        raise HTTPException(
-            status_code=status.HTTP_404_NOT_FOUND,
-            detail="Daily financial report not found.",
-        )
-
-    session.delete(daily_report)
-    session.commit()
-
-
-@router.delete("/daily/{school_id}/{year}/{month}/entry")
-async def delete_school_daily_report_entry(
-    token: logged_in_dep,
-    session: Annotated[Session, Depends(get_db_session)],
-    school_id: int,
-    year: int,
-    month: int,
-    day: int,
-) -> None:
-    """Delete a daily report entry for a school for a specific month."""
-
-    user = await get_user(token.id, session, by_id=True)
-    if not user:
-        raise HTTPException(
-            status_code=status.HTTP_401_UNAUTHORIZED,
-            detail="User not found.",
-        )
-
-    required_permission = (
-        "reports:local:write" if user.schoolId == school_id else "reports:global:write"
-    )
-
-    if not await verify_user_permission(required_permission, session, token):
-        raise HTTPException(
-            status_code=status.HTTP_403_FORBIDDEN,
-            detail="You do not have permission to delete daily report entries.",
-        )
-
-    logger.debug(
-        "user `%s` deleting daily report entry of school %s for %s-%s for day %s.",
-        token.id,
-        school_id,
-        year,
-        month,
-        day,
-    )
-
-    selected_monthly_report = session.exec(
-        select(MonthlyReport).where(
-            MonthlyReport.id == datetime.date(year=year, month=month, day=1),
-            MonthlyReport.submittedBySchool == school_id,
-        )
-    ).one_or_none()
-
-    if selected_monthly_report is None:
-        raise HTTPException(
-            status_code=status.HTTP_404_NOT_FOUND,
-            detail="Monthly report not found.",
-        )
-
-    daily_report = session.exec(
-        select(DailyFinancialReport).where(
-            DailyFinancialReport.parent == selected_monthly_report.id
-        )
-    ).one_or_none()
-
-    if daily_report is None:
-        raise HTTPException(
-            status_code=status.HTTP_404_NOT_FOUND,
-            detail="Daily financial report not found.",
-        )
-
-    entry = session.exec(
-        select(DailyFinancialReportEntry).where(
-            DailyFinancialReportEntry.parent == daily_report.parent,
-            DailyFinancialReportEntry.day == day,
-        )
-    ).one_or_none()
-
-    if entry is None:
-        raise HTTPException(
-            status_code=status.HTTP_404_NOT_FOUND,
-            detail="Daily financial report entry not found.",
-        )
-
-<<<<<<< HEAD
-    session.delete(entry)
-    session.commit()
-=======
+    session.refresh(report)
+
     return report
 
 
@@ -1347,5 +831,4 @@
         month,
         entry,
     )
-    return report
->>>>>>> c27a993a
+    return report