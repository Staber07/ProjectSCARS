{
  "name": "webclient",
  "version": "0.3.2",
  "private": true,
  "scripts": {
    "dev": "next dev --turbopack --port 8080",
    "build": "next build",
    "start": "next start --port 8080",
    "lint": "next lint",
    "test": "vitest run",
    "test:ci": "vitest run --reporter=junit --outputFile=test-report.junit.xml",
    "test:watch": "vitest",
    "coverage": "vitest run --coverage"
  },
  "dependencies": {
<<<<<<< HEAD
    "@mantine/charts": "^8.0.0",
    "@mantine/core": "^8.0.0",
    "@mantine/dates": "^8.0.0",
    "@mantine/dropzone": "^8.0.0",
    "@mantine/form": "^8.0.0",
    "@mantine/hooks": "^8.0.0",
    "@mantine/notifications": "^8.0.0",
    "@mantine/nprogress": "^8.0.0",
    "@mantine/tiptap": "^8.0.0",
=======
    "@mantine/charts": "^7.17.5",
    "@mantine/core": "^7.17.5",
    "@mantine/dates": "^7.17.5",
    "@mantine/dropzone": "^7.17.5",
    "@mantine/form": "^7.17.5",
    "@mantine/hooks": "^7.17.5",
    "@mantine/notifications": "^7.17.5",
    "@mantine/nprogress": "^7.17.5",
    "@mantine/tiptap": "^7.17.5",
    "@tabler/icons-react": "^3.31.0",
>>>>>>> b34dada2
    "@tiptap/extension-link": "^2.11.7",
    "@tiptap/pm": "^2.11.9",
    "@tiptap/react": "^2.11.9",
    "@tiptap/starter-kit": "^2.11.7",
    "dayjs": "^1.11.13",
    "ky": "^1.8.1",
    "next": "15.3.1",
    "react": "^19.0.0",
    "react-dom": "^19.0.0",
    "react-scan": "^0.3.3",
    "recharts": "^2.15.3"
  },
  "devDependencies": {
    "@codecov/vite-plugin": "^1.9.0",
    "@eslint/eslintrc": "^3",
    "@tailwindcss/postcss": "^4",
    "@testing-library/dom": "^10.4.0",
    "@testing-library/jest-dom": "^6.6.3",
    "@testing-library/react": "^16.3.0",
    "@testing-library/user-event": "^14.6.1",
    "@types/node": "^22",
    "@types/react": "^19",
    "@types/react-dom": "^19",
    "@vitejs/plugin-react": "^4.4.1",
    "@vitest/coverage-v8": "^3.1.2",
    "eslint": "^9",
    "eslint-config-next": "15.3.1",
    "jsdom": "^26.1.0",
    "postcss": "^8.5.3",
    "postcss-preset-mantine": "^1.17.0",
    "postcss-simple-vars": "^7.0.1",
    "tailwindcss": "^4",
    "typescript": "^5",
    "vite-tsconfig-paths": "^5.1.4",
    "vitest": "^3.1.1"
  }
}<|MERGE_RESOLUTION|>--- conflicted
+++ resolved
@@ -13,7 +13,6 @@
     "coverage": "vitest run --coverage"
   },
   "dependencies": {
-<<<<<<< HEAD
     "@mantine/charts": "^8.0.0",
     "@mantine/core": "^8.0.0",
     "@mantine/dates": "^8.0.0",
@@ -23,18 +22,7 @@
     "@mantine/notifications": "^8.0.0",
     "@mantine/nprogress": "^8.0.0",
     "@mantine/tiptap": "^8.0.0",
-=======
-    "@mantine/charts": "^7.17.5",
-    "@mantine/core": "^7.17.5",
-    "@mantine/dates": "^7.17.5",
-    "@mantine/dropzone": "^7.17.5",
-    "@mantine/form": "^7.17.5",
-    "@mantine/hooks": "^7.17.5",
-    "@mantine/notifications": "^7.17.5",
-    "@mantine/nprogress": "^7.17.5",
-    "@mantine/tiptap": "^7.17.5",
     "@tabler/icons-react": "^3.31.0",
->>>>>>> b34dada2
     "@tiptap/extension-link": "^2.11.7",
     "@tiptap/pm": "^2.11.9",
     "@tiptap/react": "^2.11.9",
