"use client";

import { LoadingComponent } from "@/components/LoadingComponent/LoadingComponent";
import { SplitButton } from "@/components/SplitButton/SplitButton";
import * as csclient from "@/lib/api/csclient";
import { useUser } from "@/lib/providers/user";
import {
    ActionIcon,
    Alert,
    Badge,
    Button,
    Card,
    Flex,
    Group,
    Modal,
    NumberInput,
    Paper,
    SimpleGrid,
    Stack,
    Table,
    Text,
    Title,
} from "@mantine/core";
import { DatePickerInput, MonthPickerInput } from "@mantine/dates";
import "@mantine/dates/styles.css";
import { notifications } from "@mantine/notifications";
import { IconAlertCircle, IconCalendar, IconHistory, IconX } from "@tabler/icons-react";
import dayjs from "dayjs";
import { useRouter } from "next/navigation";
import { Suspense, useCallback, useEffect, useMemo, useState } from "react";

interface DailyEntry {
    date: string;
    day: number;
    sales: number;
    purchases: number;
    netIncome: number;
}

function SalesandPurchasesContent() {
    const router = useRouter();
    const userCtx = useUser();
    const [selectedDate, setSelectedDate] = useState<Date | null>(new Date());
    const [currentMonth, setCurrentMonth] = useState<Date>(new Date());
    const [dailyEntries, setDailyEntries] = useState<DailyEntry[]>([]);
    const [originalEntries, setOriginalEntries] = useState<DailyEntry[]>([]);
    const [editingEntry, setEditingEntry] = useState<DailyEntry | null>(null);
    const [modalOpened, setModalOpened] = useState(false);
    const [modalSales, setModalSales] = useState<number>(0);
    const [modalPurchases, setModalPurchases] = useState<number>(0);
    const [deleteModalOpened, setDeleteModalOpened] = useState(false);
    const [entryToDelete, setEntryToDelete] = useState<DailyEntry | null>(null);

    // Fetch entries for the current month
    useEffect(() => {
        const fetchEntries = async () => {
            if (userCtx.userInfo?.schoolId) {
                try {
                    const res = await csclient.getSchoolDailyReportEntriesV1ReportsDailySchoolIdYearMonthEntriesGet({
                        path: {
                            school_id: userCtx.userInfo.schoolId,
                            year: currentMonth.getFullYear(),
                            month: currentMonth.getMonth() + 1,
                        },
                    });
                    const entries = (res?.data || []) as csclient.DailyFinancialReportEntry[];
                    if (entries.length === 0) {
                        setDailyEntries([]);
                        setOriginalEntries([]);
                    } else {
                        const mapped = entries.map((entry) => ({
                            date: entry.parent,
                            day: entry.day,
                            sales: entry.sales,
                            purchases: entry.purchases,
                            netIncome: entry.sales - entry.purchases,
                        }));
                        setDailyEntries(mapped);
                        setOriginalEntries(mapped); // Track original entries for diffing
                    }
                } catch {
                    setDailyEntries([]);
                    setOriginalEntries([]);
                }
            } else {
                setDailyEntries([]);
                setOriginalEntries([]);
            }
        };
        fetchEntries();
    }, [currentMonth, userCtx.userInfo?.schoolId]);

    const handleClose = () => {
        router.push("/reports");
    };

    const handleDateSelect = useCallback(
        (date: Date | null) => {
            if (!date) return;
            setSelectedDate(date);
            const dateObj = dayjs(date);
            if (!dateObj.isSame(currentMonth, "month")) {
                setCurrentMonth(date);
            }
            const selectedDay = dateObj.date();
            const selectedMonth = dateObj.format("YYYY-MM");
            const existingEntry = dailyEntries.find((e) => {
                return e.day === selectedDay && e.date.startsWith(selectedMonth);
            });
            if (existingEntry) {
                setEditingEntry(existingEntry);
                setModalSales(existingEntry.sales);
                setModalPurchases(existingEntry.purchases);
            } else {
                const dateStr = dateObj.format("YYYY-MM-DD");
                const newEntry: DailyEntry = {
                    date: dateStr,
                    day: selectedDay,
                    sales: 0,
                    purchases: 0,
                    netIncome: 0,
                };
                setEditingEntry(newEntry);
                setModalSales(0);
                setModalPurchases(0);
            }
            setModalOpened(true);
        },
        [currentMonth, dailyEntries]
    );

    const handleSaveEntry = async () => {
        if (!editingEntry) return;
        if (!userCtx.userInfo?.schoolId) {
            notifications.show({
                title: "Error",
                message: "You are not yet assigned to a school.",
                color: "red",
            });
            return;
        }
        const existingIndex = dailyEntries.findIndex((entry) => entry.date === editingEntry.date);
        try {
            if (existingIndex >= 0) {
                // Update existing entry in backend
                await csclient.updateDailySalesAndPurchasesEntryV1ReportsDailySchoolIdYearMonthEntriesDayPut({
                    path: {
                        school_id: userCtx.userInfo.schoolId,
                        year: dayjs(editingEntry.date).year(),
                        month: dayjs(editingEntry.date).month() + 1,
                        day: editingEntry.day,
                    },
                    query: {
                        sales: modalSales,
                        purchases: modalPurchases,
                    },
                });
            } else {
                // Create new entry in backend
                await csclient.createBulkDailySalesAndPurchasesEntriesV1ReportsDailySchoolIdYearMonthEntriesBulkPost({
                    path: {
                        school_id: userCtx.userInfo.schoolId,
                        year: dayjs(editingEntry.date).year(),
                        month: dayjs(editingEntry.date).month() + 1,
                    },
                    body: [
                        {
                            day: editingEntry.day,
                            sales: modalSales,
                            purchases: modalPurchases,
                        },
                    ],
                });
            }
            // Re-fetch entries after save
            const res = await csclient.getSchoolDailyReportEntriesV1ReportsDailySchoolIdYearMonthEntriesGet({
                path: {
                    school_id: userCtx.userInfo.schoolId,
                    year: dayjs(editingEntry.date).year(),
                    month: dayjs(editingEntry.date).month() + 1,
                },
            });
            const entries = (res?.data || []) as csclient.DailyFinancialReportEntry[];
            const mapped = entries.map((entry) => ({
                date: entry.parent,
                day: entry.day,
                sales: entry.sales,
                purchases: entry.purchases,
                netIncome: entry.sales - entry.purchases,
            }));
            setDailyEntries(mapped);
            setOriginalEntries(mapped);
            notifications.show({
                title: "Success",
                message: "Entry saved successfully.",
                color: "green",
            });
<<<<<<< HEAD
        } catch (err: unknown) {
=======
        } catch (err: any) {
            if (
                (err?.response && err.response.status === 404) ||
                err?.status === 404 ||
                (typeof err?.message === "string" && err.message.includes("404"))
            ) {
                return;
            }
>>>>>>> f0d261e8
            notifications.show({
                title: "Error",
                message: err instanceof Error ? err.message : "Failed to save entry.",
                color: "red",
            });
        }
        setModalOpened(false);
        setEditingEntry(null);
    };

    const handleDeleteEntry = async (entry: DailyEntry) => {
        if (!userCtx.userInfo?.schoolId) {
            notifications.show({
                title: "Error",
                message: "You are not yet assigned to a school.",
                color: "red",
            });
            return;
        }
        try {
            await csclient.deleteDailySalesAndPurchasesEntryV1ReportsDailySchoolIdYearMonthEntriesDayDelete({
                path: {
                    school_id: userCtx.userInfo.schoolId,
                    year: dayjs(entry.date).year(),
                    month: dayjs(entry.date).month() + 1,
                    day: entry.day,
                },
            });
            // Re-fetch entries after delete
            const res = await csclient.getSchoolDailyReportEntriesV1ReportsDailySchoolIdYearMonthEntriesGet({
                path: {
                    school_id: userCtx.userInfo.schoolId,
                    year: dayjs(entry.date).year(),
                    month: dayjs(entry.date).month() + 1,
                },
            });
            const entries = (res?.data || []) as csclient.DailyFinancialReportEntry[];
            const mapped = entries.map((entry) => ({
                date: entry.parent,
                day: entry.day,
                sales: entry.sales,
                purchases: entry.purchases,
                netIncome: entry.sales - entry.purchases,
            }));
            setDailyEntries(mapped);
            setOriginalEntries(mapped);
            notifications.show({
                title: "Deleted",
                message: "Entry deleted successfully.",
                color: "green",
            });
<<<<<<< HEAD
        } catch (err: unknown) {
=======
        } catch (err: any) {
            if (
                (err?.response && err.response.status === 404) ||
                err?.status === 404 ||
                (typeof err?.message === "string" && err.message.includes("404"))
            ) {
                return;
            }
>>>>>>> f0d261e8
            notifications.show({
                title: "Error",
                message: err instanceof Error ? err.message : "Failed to delete entry.",
                color: "red",
            });
        }
        setDeleteModalOpened(false);
        setEntryToDelete(null);
    };

    const confirmDeleteEntry = () => {
        if (entryToDelete) {
            handleDeleteEntry(entryToDelete);
        }
    };

    const calculateTotals = () => {
        return dailyEntries.reduce(
            (acc, entry) => ({
                sales: acc.sales + entry.sales,
                purchases: acc.purchases + entry.purchases,
                netIncome: acc.netIncome + entry.netIncome,
            }),
            { sales: 0, purchases: 0, netIncome: 0 }
        );
    };
    const totals = calculateTotals();

    // Bulk submit all entries for the month
    const handleSubmit = async () => {
        if (!userCtx.userInfo) {
            notifications.show({
                title: "Error",
                message: "You must be logged in to submit entries.",
                color: "red",
            });
            return;
        }
        if (!userCtx.userInfo.schoolId) {
            notifications.show({
                title: "Error",
                message: "You are not yet assigned to a school.",
                color: "red",
            });
            return;
        }
        try {
            // Find new entries (not in originalEntries)
            const originalDays = new Set(originalEntries.map((e) => e.day));
            const newEntries = dailyEntries.filter((e) => !originalDays.has(e.day));
            // Find updated entries (in both, but values changed)
            const updatedEntries = dailyEntries.filter((e) => {
                const orig = originalEntries.find((o) => o.day === e.day);
                return orig && (orig.sales !== e.sales || orig.purchases !== e.purchases);
            });
            // Find deleted entries (in originalEntries but not in dailyEntries)
            const deletedEntries = originalEntries.filter((e) => !dailyEntries.some((d) => d.day === e.day));
            // Bulk create new entries
            if (newEntries.length > 0) {
                await csclient.createBulkDailySalesAndPurchasesEntriesV1ReportsDailySchoolIdYearMonthEntriesBulkPost({
                    path: {
                        school_id: userCtx.userInfo.schoolId,
                        year: currentMonth.getFullYear(),
                        month: currentMonth.getMonth() + 1,
                    },
                    body: newEntries.map((entry) => ({
                        day: entry.day,
                        sales: entry.sales,
                        purchases: entry.purchases,
                    })),
                });
            }
            // Update changed entries
            for (const entry of updatedEntries) {
                await csclient.updateDailySalesAndPurchasesEntryV1ReportsDailySchoolIdYearMonthEntriesDayPut({
                    path: {
                        school_id: userCtx.userInfo.schoolId,
                        year: currentMonth.getFullYear(),
                        month: currentMonth.getMonth() + 1,
                        day: entry.day,
                    },
                    query: {
                        sales: entry.sales,
                        purchases: entry.purchases,
                    },
                });
            }
            // Delete removed entries
            for (const entry of deletedEntries) {
                await csclient.deleteDailySalesAndPurchasesEntryV1ReportsDailySchoolIdYearMonthEntriesDayDelete({
                    path: {
                        school_id: userCtx.userInfo.schoolId,
                        year: currentMonth.getFullYear(),
                        month: currentMonth.getMonth() + 1,
                        day: entry.day,
                    },
                });
            }
            notifications.show({
                title: "Submission",
                message: "Your entries have been submitted successfully.",
                color: "green",
            });
            // Refresh data after submit
            const res = await csclient.getSchoolDailyReportEntriesV1ReportsDailySchoolIdYearMonthEntriesGet({
                path: {
                    school_id: userCtx.userInfo.schoolId,
                    year: currentMonth.getFullYear(),
                    month: currentMonth.getMonth() + 1,
                },
            });
            const entries = (res?.data || []) as csclient.DailyFinancialReportEntry[];
            const mapped = entries.map((entry) => ({
                date: entry.parent,
                day: entry.day,
                sales: entry.sales,
                purchases: entry.purchases,
                netIncome: entry.sales - entry.purchases,
            }));
            setDailyEntries(mapped);
            setOriginalEntries(mapped);
        } catch (err: unknown) {
            if (err instanceof Error && err.message.includes("404 Not Found")) {
                return;
            }
            notifications.show({
                title: "Error",
                message: err instanceof Error ? err.message : "Failed to submit entries.",
                color: "red",
            });
        }
    };

    const tableRows = useMemo(
        () =>
            dailyEntries
                .slice()
                .sort((a, b) => {
                    // Sort by YYYY-MM (from date) then by day
                    const aMonth = dayjs(a.date).format("YYYY-MM");
                    const bMonth = dayjs(b.date).format("YYYY-MM");
                    if (aMonth !== bMonth) {
                        return aMonth.localeCompare(bMonth);
                    }
                    return a.day - b.day;
                })
                .map((entry) => (
                    <Table.Tr key={`${entry.date}-${entry.day}`}>
                        <Table.Td className="text-center">
                            <Group justify="left" gap="xs">
                                {(() => {
                                    const dateObj = dayjs(entry.date).date(entry.day);
                                    return (
                                        <>
                                            <Text size="sm">{dateObj.format("MMM DD, YYYY")}</Text>
                                            {dateObj.isSame(dayjs(), "day") && (
                                                <Badge color="blue" size="xs">
                                                    Today
                                                </Badge>
                                            )}
                                        </>
                                    );
                                })()}
                            </Group>
                        </Table.Td>
                        <Table.Td className="text-center">
                            <Text>₱{entry.sales.toLocaleString(undefined, { minimumFractionDigits: 2 })}</Text>
                        </Table.Td>
                        <Table.Td className="text-center">
                            <Text>₱{entry.purchases.toLocaleString(undefined, { minimumFractionDigits: 2 })}</Text>
                        </Table.Td>
                        <Table.Td className="text-center">
                            <Text>₱{entry.netIncome.toLocaleString(undefined, { minimumFractionDigits: 2 })}</Text>
                        </Table.Td>
                        <Table.Td className="text-center">
                            <Group gap="xs">
                                <Button
                                    size="xs"
                                    variant="light"
                                    onClick={() => {
                                        const entryDate = dayjs(entry.date).toDate();
                                        setCurrentMonth(entryDate);
                                        setSelectedDate(entryDate);
                                        setEditingEntry(entry);
                                        setModalSales(entry.sales);
                                        setModalPurchases(entry.purchases);
                                        setModalOpened(true);
                                    }}
                                >
                                    Edit
                                </Button>
                                <Button
                                    size="xs"
                                    color="red"
                                    variant="light"
                                    onClick={() => {
                                        setEntryToDelete(entry);
                                        setDeleteModalOpened(true);
                                    }}
                                >
                                    Delete
                                </Button>
                            </Group>
                        </Table.Td>
                    </Table.Tr>
                )),
        [dailyEntries]
    );

    return (
        <div className="max-w-7xl mx-auto p-4 sm:p-6">
            <Stack gap="lg">
                {/* Header */}
                <Flex justify="space-between" align="center" className="flex-col sm:flex-row gap-4">
                    <Group gap="md">
                        <div className="p-2 bg-blue-100 rounded-lg">
                            <IconHistory size={28} />
                        </div>
                        <div>
                            <Title order={2} className="text-gray-800">
                                Financial Report for the Month of {dayjs(currentMonth).format("MMMM YYYY")}
                            </Title>
                            <Text size="sm" c="dimmed">
                                Record daily sales and purchases
                            </Text>
                        </div>
                    </Group>
                    <ActionIcon
                        variant="subtle"
                        color="gray"
                        size="lg"
                        onClick={handleClose}
                        className="hover:bg-gray-100"
                    >
                        <IconX size={20} />
                    </ActionIcon>
                </Flex>

                {!userCtx.userInfo?.schoolId && (
                    <Alert
                        variant="light"
                        color="yellow"
                        withCloseButton
                        title="Warning"
                        icon={<IconAlertCircle size={16} />}
                    >
                        You are not yet assigned to a school! Reports you create will fail to submit.
                    </Alert>
                )}

                {/* Date Selection */}
                <Card withBorder>
                    <Group justify="space-between" align="center" className="flex-col sm:flex-row gap-4">
                        <Text fw={500}>Select Date to Record</Text>
                        <Group gap="md">
                            <MonthPickerInput
                                placeholder="Select month"
                                value={currentMonth}
                                onChange={async (value) => {
                                    if (value) {
                                        const newMonth = new Date(value);
                                        setCurrentMonth(newMonth);
                                        setSelectedDate(null);
                                    }
                                }}
                                leftSection={<IconCalendar size={16} />}
                                className="w-64"
                            />
                            <DatePickerInput
                                placeholder="Select date"
                                value={selectedDate}
                                onChange={(value) => {
                                    if (value) {
                                        const date = new Date(value);
                                        if (!isNaN(date.getTime())) {
                                            handleDateSelect(date);
                                        }
                                    } else {
                                        handleDateSelect(null);
                                    }
                                }}
                                leftSection={<IconCalendar size={16} />}
                                className="w-64"
                                minDate={currentMonth ? dayjs(currentMonth).startOf("month").toDate() : undefined}
                                maxDate={currentMonth ? dayjs(currentMonth).endOf("month").toDate() : new Date()}
                                getDayProps={(date) => {
                                    // e.date is always the first of the month (YYYY-MM-01), but e.day is the actual day
                                    // So reconstruct the real date string for comparison
                                    const dateStr = dayjs(date).format("YYYY-MM-DD");
                                    if (
                                        dailyEntries.some((e) => {
                                            // Compose the real date from e.date (month) and e.day
                                            const entryDate = dayjs(e.date).date(e.day).format("YYYY-MM-DD");
                                            return entryDate === dateStr;
                                        })
                                    ) {
                                        return {
                                            style: {
                                                backgroundColor: "#d1fadf", // light green
                                            },
                                        };
                                    }
                                    return {};
                                }}
                            />
                            <ActionIcon
                                variant="outline"
                                color="blue"
                                size="lg"
                                onClick={() => handleDateSelect(new Date())}
                                title="Select today"
                            >
                                <IconCalendar size={16} />
                            </ActionIcon>
                        </Group>
                    </Group>
                </Card>

                {/* Entries Table */}
                <Card withBorder>
                    {dailyEntries.length === 0 ? (
                        <div className="text-center py-8">
                            <Text size="lg" c="dimmed" mb="md">
                                No entries recorded yet
                            </Text>
                            <Text size="sm" c="dimmed">
                                Select a date above to add your first daily sales and purchases entry
                            </Text>
                        </div>
                    ) : (
                        <Table striped highlightOnHover>
                            <Table.Thead>
                                <Table.Tr>
                                    <Table.Th className="text-center">Date</Table.Th>
                                    <Table.Th className="text-center">Sales</Table.Th>
                                    <Table.Th className="text-center">Purchases</Table.Th>
                                    <Table.Th className="text-center">Net Income</Table.Th>
                                    <Table.Th className="text-center"></Table.Th>
                                </Table.Tr>
                            </Table.Thead>
                            <Table.Tbody>{tableRows}</Table.Tbody>
                        </Table>
                    )}
                </Card>

                {/* Summary Cards */}
                <SimpleGrid cols={{ base: 1, sm: 2, lg: 3 }} spacing="md">
                    {/*Total Sales */}
                    <Card withBorder>
                        <Group justify="space-between" align="flex-start">
                            <div>
                                <Text size="sm" c="dimmed" fw={500}>
                                    Total Sales
                                </Text>
                                <Text size="xl" fw={700} c="blue">
                                    ₱{totals.sales.toLocaleString(undefined, { minimumFractionDigits: 2 })}
                                </Text>
                            </div>
                        </Group>
                    </Card>

                    {/*Total Purchases */}
                    <Card withBorder>
                        <Group justify="space-between" align="flex-start">
                            <div>
                                <Text size="sm" c="dimmed" fw={500}>
                                    Total Purchases
                                </Text>
                                <Text size="xl" fw={700} c="orange">
                                    ₱{totals.purchases.toLocaleString(undefined, { minimumFractionDigits: 2 })}
                                </Text>
                            </div>
                        </Group>
                    </Card>

                    {/*Gross Income */}
                    <Card withBorder>
                        <Group justify="space-between" align="flex-start">
                            <div>
                                <Text size="sm" c="dimmed" fw={500}>
                                    Gross Income
                                </Text>
                                <Text size="xl" fw={700} c="green">
                                    ₱{totals.netIncome.toLocaleString(undefined, { minimumFractionDigits: 2 })}
                                </Text>
                            </div>
                        </Group>
                    </Card>
                </SimpleGrid>

                {/* Action Buttons */}
                <Group justify="flex-end" gap="md">
                    <Button variant="outline" onClick={handleClose} className="hover:bg-gray-100">
                        Cancel
                    </Button>
                    <SplitButton onSubmit={handleSubmit}>Submit</SplitButton>
                </Group>

                {/* Edit Modal */}
                <Modal
                    opened={modalOpened}
                    onClose={() => setModalOpened(false)}
                    title={
                        editingEntry
                            ? `Entry for ${dayjs(editingEntry.date).date(editingEntry.day).format("MMMM DD, YYYY")}`
                            : "Edit Entry"
                    }
                    centered
                >
                    <Stack>
                        <NumberInput
                            label="Sales"
                            placeholder="Enter sales amount"
                            value={modalSales}
                            onChange={(value) => setModalSales(Number(value) || 0)}
                            min={0}
                            decimalScale={2}
                            fixedDecimalScale
                            thousandSeparator=","
                            prefix="₱"
                        />
                        <NumberInput
                            label="Purchases"
                            placeholder="Enter purchases amount"
                            value={modalPurchases}
                            onChange={(value) => setModalPurchases(Number(value) || 0)}
                            min={0}
                            decimalScale={2}
                            fixedDecimalScale
                            thousandSeparator=","
                            prefix="₱"
                        />
                        <Paper p="sm" className="bg-gray-50">
                            <Text size="sm" c="dimmed">
                                Net Income: ₱
                                {(modalSales - modalPurchases).toLocaleString(undefined, { minimumFractionDigits: 2 })}
                            </Text>
                        </Paper>
                        <Group justify="end">
                            <Button variant="subtle" onClick={() => setModalOpened(false)}>
                                Cancel
                            </Button>
                            <Button onClick={handleSaveEntry}>Save Entry</Button>
                        </Group>
                    </Stack>
                </Modal>

                {/* Delete Confirmation Modal */}
                <Modal
                    opened={deleteModalOpened}
                    onClose={() => setDeleteModalOpened(false)}
                    title="Confirm Deletion"
                    centered
                    size="sm"
                >
                    <Text size="sm" c="dimmed">
                        Are you sure you want to delete the entry for{" "}
                        {entryToDelete
                            ? `${entryToDelete.day} ${dayjs(entryToDelete.date).format("MMMM YYYY")}`
                            : "this date"}
                        ?
                    </Text>
                    <Group justify="end" mt="md">
                        <Button variant="subtle" onClick={() => setDeleteModalOpened(false)}>
                            Cancel
                        </Button>
                        <Button color="red" onClick={confirmDeleteEntry}>
                            Delete
                        </Button>
                    </Group>
                </Modal>
            </Stack>
        </div>
    );
}

export default function SalesandPurchasesPage(): React.ReactElement {
    return (
        <Suspense fallback={<LoadingComponent message="Please wait..." />}>
            <SalesandPurchasesContent />
        </Suspense>
    );
}<|MERGE_RESOLUTION|>--- conflicted
+++ resolved
@@ -195,18 +195,10 @@
                 message: "Entry saved successfully.",
                 color: "green",
             });
-<<<<<<< HEAD
         } catch (err: unknown) {
-=======
-        } catch (err: any) {
-            if (
-                (err?.response && err.response.status === 404) ||
-                err?.status === 404 ||
-                (typeof err?.message === "string" && err.message.includes("404"))
-            ) {
+            if (err instanceof Error && err.message.includes("404 Not Found")) {
                 return;
             }
->>>>>>> f0d261e8
             notifications.show({
                 title: "Error",
                 message: err instanceof Error ? err.message : "Failed to save entry.",
@@ -258,18 +250,10 @@
                 message: "Entry deleted successfully.",
                 color: "green",
             });
-<<<<<<< HEAD
         } catch (err: unknown) {
-=======
-        } catch (err: any) {
-            if (
-                (err?.response && err.response.status === 404) ||
-                err?.status === 404 ||
-                (typeof err?.message === "string" && err.message.includes("404"))
-            ) {
+            if (err instanceof Error && err.message.includes("404")) {
                 return;
             }
->>>>>>> f0d261e8
             notifications.show({
                 title: "Error",
                 message: err instanceof Error ? err.message : "Failed to delete entry.",
