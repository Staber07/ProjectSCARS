"use client";

import { LoadingComponent } from "@/components/LoadingComponent/LoadingComponent";
import { SplitButton } from "@/components/SplitButton/SplitButton";
import { SubmitForReviewButton } from "@/components/SubmitForReview";
import * as csclient from "@/lib/api/csclient";
import { customLogger } from "@/lib/api/customLogger";
import { useUser } from "@/lib/providers/user";
import html2canvas from "html2canvas";
import jsPDF from "jspdf";
import {
    ActionIcon,
    Alert,
    Badge,
    Box,
    Button,
    Card,
    Checkbox,
    Flex,
    Group,
    Image,
    Modal,
    NumberInput,
    SimpleGrid,
    Stack,
    Table,
    Text,
    Title,
} from "@mantine/core";
import { DatePickerInput, MonthPickerInput } from "@mantine/dates";
import "@mantine/dates/styles.css";
import { notifications } from "@mantine/notifications";
import { IconAlertCircle, IconCalendar, IconDownload, IconFileTypePdf, IconHistory, IconX } from "@tabler/icons-react";
import dayjs from "dayjs";
import { useRouter } from "next/navigation";
import { Suspense, useCallback, useEffect, useMemo, useState } from "react";

interface DailyEntry {
    date: string;
    day: number;
    sales: number;
    purchases: number;
    netIncome: number;
}

function SalesandPurchasesContent() {
    const router = useRouter();
    const userCtx = useUser();
    const [selectedDate, setSelectedDate] = useState<Date | null>(new Date());
    const [currentMonth, setCurrentMonth] = useState<Date>(new Date());
    const [dailyEntries, setDailyEntries] = useState<DailyEntry[]>([]);
    const [originalEntries, setOriginalEntries] = useState<DailyEntry[]>([]);
    const [editingEntry, setEditingEntry] = useState<DailyEntry | null>(null);
    const [entryToDelete, setEntryToDelete] = useState<DailyEntry | null>(null);
    const [modalOpened, setModalOpened] = useState(false);
    const [modalSales, setModalSales] = useState<number>(0);
    const [modalPurchases, setModalPurchases] = useState<number>(0);
    const [deleteModalOpened, setDeleteModalOpened] = useState(false);

    // Signature state management
    // Reason: Track prepared by (current user) and noted by (selected user) for report signatures
    const [preparedBy, setPreparedBy] = useState<string | null>(null);
    const [preparedByPosition, setPreparedByPosition] = useState<string | null>(null);
    const [notedBy, setNotedBy] = useState<string | null>(null);
    const [preparedBySignatureUrl, setPreparedBySignatureUrl] = useState<string | null>(null);
    const [notedBySignatureUrl, setNotedBySignatureUrl] = useState<string | null>(null);

    // User selection state for "noted by" field
    const [schoolUsers, setSchoolUsers] = useState<csclient.UserSimple[]>([]);
    const [selectedNotedByUser, setSelectedNotedByUser] = useState<csclient.UserSimple | null>(null);
    const [userSelectModalOpened, setUserSelectModalOpened] = useState(false);
    const [approvalModalOpened, setApprovalModalOpened] = useState(false);
    const [approvalConfirmed, setApprovalConfirmed] = useState(false);
    const [approvalCheckbox, setApprovalCheckbox] = useState(false);

    const [schoolData, setSchoolData] = useState<csclient.School | null>(null);
    const [logoUrl, setLogoUrl] = useState<string | null>(null);
    const [pdfModalOpened, setPdfModalOpened] = useState(false);

    // Fetch entries for the current month
    useEffect(() => {
        const fetchEntries = async () => {
            if (userCtx.userInfo?.schoolId) {
                try {
                    const res = await csclient.getSchoolDailyReportEntriesV1ReportsDailySchoolIdYearMonthEntriesGet({
                        path: {
                            school_id: userCtx.userInfo.schoolId,
                            year: currentMonth.getFullYear(),
                            month: currentMonth.getMonth() + 1,
                        },
                    });
                    const entries = (res?.data || []) as csclient.DailyFinancialReportEntry[];
                    if (entries.length === 0) {
                        setDailyEntries([]);
                        setOriginalEntries([]);
                    } else {
                        const mapped = entries.map((entry) => ({
                            date: entry.parent,
                            day: entry.day,
                            sales: entry.sales,
                            purchases: entry.purchases,
                            netIncome: entry.sales - entry.purchases,
                        }));
                        setDailyEntries(mapped);
                        setOriginalEntries(mapped); // Track original entries for diffing
                    }
                } catch {
                    setDailyEntries([]);
                    setOriginalEntries([]);
                }
            } else {
                setDailyEntries([]);
                setOriginalEntries([]);
            }
        };
        fetchEntries();
    }, [currentMonth, userCtx.userInfo?.schoolId]);

    // Load daily report data after school users are loaded
    useEffect(() => {
        const loadDailyReportData = async () => {
            if (!userCtx.userInfo?.schoolId || schoolUsers.length === 0) return;

            try {
                const reportRes = await csclient.getSchoolDailyReportV1ReportsDailySchoolIdYearMonthGet({
                    path: {
                        school_id: userCtx.userInfo.schoolId,
                        year: currentMonth.getFullYear(),
                        month: currentMonth.getMonth() + 1,
                    },
                });

                if (reportRes?.data) {
                    const report = reportRes.data as csclient.DailyFinancialReport;
                    // Set the prepared by from the report (get user name from user ID)
                    if (report.preparedBy) {
                        // Find the user in schoolUsers to get their name
                        const preparedByUser = schoolUsers.find((user) => user.id === report.preparedBy);
                        if (preparedByUser) {
                            const preparedByName = `${preparedByUser.nameFirst} ${preparedByUser.nameLast}`.trim();
                            setPreparedBy(preparedByName);
                            setPreparedByPosition(preparedByUser.position || null);
                            // Load the preparedBy user's signature
                            if (preparedByUser.signatureUrn) {
                                try {
                                    const response = await csclient.getUserSignatureEndpointV1UsersSignatureGet({
                                        query: { fn: preparedByUser.signatureUrn },
                                    });
                                    if (response.data) {
                                        const signatureUrl = URL.createObjectURL(response.data as Blob);
                                        setPreparedBySignatureUrl(signatureUrl);
                                    }
                                } catch (error) {
                                    customLogger.error("Failed to load prepared by user signature:", error);
                                }
                            }
                        } else {
                            // If user not found in schoolUsers, try to get from current user if it's the same
                            if (report.preparedBy === userCtx.userInfo?.id) {
                                const currentUserName =
                                    `${userCtx.userInfo.nameFirst} ${userCtx.userInfo.nameLast}`.trim();
                                setPreparedBy(currentUserName);
                                setPreparedByPosition(userCtx.userInfo.position || null);
                                // Load current user's signature for preparedBy
                                if (userCtx.userInfo.signatureUrn) {
                                    try {
                                        const response = await csclient.getUserSignatureEndpointV1UsersSignatureGet({
                                            query: { fn: userCtx.userInfo.signatureUrn },
                                        });
                                        if (response.data) {
                                            const signatureUrl = URL.createObjectURL(response.data as Blob);
                                            setPreparedBySignatureUrl(signatureUrl);
                                        }
                                    } catch (error) {
                                        customLogger.error(
                                            "Failed to load current user signature for preparedBy:",
                                            error
                                        );
                                    }
                                }
                            }
                        }
                    }
                    // Set the noted by from the report (get user name from user ID)
                    if (report.notedBy) {
                        // Find the user in schoolUsers to get their name
                        const notedByUser = schoolUsers.find((user) => user.id === report.notedBy);
                        if (notedByUser) {
                            const notedByName = `${notedByUser.nameFirst} ${notedByUser.nameLast}`.trim();
                            setNotedBy(notedByName);
                            setSelectedNotedByUser(notedByUser);
                            // Load the notedBy user's signature if they have approved the report
                            if (notedByUser.signatureUrn) {
                                try {
                                    const response = await csclient.getUserSignatureEndpointV1UsersSignatureGet({
                                        query: { fn: notedByUser.signatureUrn },
                                    });
                                    if (response.data) {
                                        const signatureUrl = URL.createObjectURL(response.data as Blob);
                                        setNotedBySignatureUrl(signatureUrl);
                                        setApprovalConfirmed(true); // Mark as approved since we loaded their signature
                                    }
                                } catch (error) {
                                    customLogger.error("Failed to load noted by user signature:", error);
                                }
                            }
                        } else {
                            // If user not found in schoolUsers, try to get from current user if it's the same
                            if (report.notedBy === userCtx.userInfo?.id) {
                                const currentUserName =
                                    `${userCtx.userInfo.nameFirst} ${userCtx.userInfo.nameLast}`.trim();
                                setNotedBy(currentUserName);
                                // Find current user in schoolUsers to set as selectedNotedByUser
                                const currentUser = schoolUsers.find((user) => user.id === userCtx.userInfo?.id);
                                if (currentUser) {
                                    setSelectedNotedByUser(currentUser);
                                    // Load current user's signature for notedBy if available
                                    if (currentUser.signatureUrn) {
                                        try {
                                            const response = await csclient.getUserSignatureEndpointV1UsersSignatureGet(
                                                {
                                                    query: { fn: currentUser.signatureUrn },
                                                }
                                            );
                                            if (response.data) {
                                                const signatureUrl = URL.createObjectURL(response.data as Blob);
                                                setNotedBySignatureUrl(signatureUrl);
                                                setApprovalConfirmed(true); // Mark as approved since we loaded their signature
                                            }
                                        } catch (error) {
                                            customLogger.error(
                                                "Failed to load current user signature for notedBy:",
                                                error
                                            );
                                        }
                                    }
                                }
                            }
                        }
                    }
                }
            } catch {
                // If report doesn't exist yet, that's fine - we'll create it later
                customLogger.debug("Daily report not found, will create new one");
            }
        };

        loadDailyReportData();
    }, [
        currentMonth,
        userCtx.userInfo?.schoolId,
        schoolUsers,
        userCtx.userInfo?.id,
        userCtx.userInfo?.nameFirst,
        userCtx.userInfo?.nameLast,
        userCtx.userInfo?.signatureUrn,
        userCtx.userInfo?.position,
    ]);

    // Initialize signature data and load school users
    useEffect(() => {
        const initializeSignatures = async () => {
            if (!userCtx.userInfo) return;

            /**
             * Load users from the same school for "noted by" selection
             * Using the simplified user endpoint to avoid permission errors
             * Reason: Allow selection of any user from the same school for report approval
             */
            const loadSchoolUsers = async () => {
                if (!userCtx.userInfo?.schoolId) return;

                try {
                    const response = await csclient.getUsersSimpleEndpointV1UsersSimpleGet();

                    if (response.data) {
                        // Note: The simple endpoint already filters users to the current user's school
                        // so we don't need to filter by schoolId here
                        setSchoolUsers(response.data);
                    }
                } catch (error) {
                    customLogger.error("Failed to load school users:", error);
                    notifications.show({
                        title: "Error",
                        message: "Failed to load users from your school.",
                        color: "red",
                    });
                }
            };

            // Load school users for noted by selection
            await loadSchoolUsers();
        };

        initializeSignatures();
    }, [userCtx.userInfo]);

    // Initialize prepared by for new reports only
    useEffect(() => {
        const initializePreparedBy = async () => {
            if (!userCtx.userInfo) return;

            // Only set prepared by to current user if it hasn't been set yet (i.e., for new reports)
            if (!preparedBy && !preparedBySignatureUrl) {
                const currentUserName = `${userCtx.userInfo.nameFirst} ${userCtx.userInfo.nameLast}`.trim();
                setPreparedBy(currentUserName);
                setPreparedByPosition(userCtx.userInfo.position || null);

                // Load current user's signature for preparedBy only if preparedBy is not set yet
                if (userCtx.userInfo.signatureUrn) {
                    try {
                        const response = await csclient.getUserSignatureEndpointV1UsersSignatureGet({
                            query: { fn: userCtx.userInfo.signatureUrn },
                        });

                        // Response data is already a blob, create object URL for display
                        if (response.data) {
                            const signatureUrl = URL.createObjectURL(response.data as Blob);
                            setPreparedBySignatureUrl(signatureUrl);
                        }
                    } catch (error) {
                        customLogger.error("Failed to load user signature:", error);
                    }
                }
            }
        };

        initializePreparedBy();
    }, [userCtx.userInfo, preparedBy, preparedBySignatureUrl]);

    // Effect to match loaded notedBy name with actual user and load their signature
    useEffect(() => {
        const loadNotedBySignature = async () => {
            // If we have a notedBy name from a loaded report but no selected user yet
            if (notedBy && !selectedNotedByUser && schoolUsers.length > 0) {
                // Try to find the user by matching their name
                const matchingUser = schoolUsers.find((user) => {
                    const userName = `${user.nameFirst} ${user.nameLast}`.trim();
                    return userName === notedBy;
                });

                if (matchingUser) {
                    setSelectedNotedByUser(matchingUser);

                    // Load the user's signature if available
                    if (matchingUser.signatureUrn) {
                        try {
                            const response = await csclient.getUserSignatureEndpointV1UsersSignatureGet({
                                query: { fn: matchingUser.signatureUrn },
                            });

                            if (response.data) {
                                const signatureUrl = URL.createObjectURL(response.data as Blob);
                                setNotedBySignatureUrl(signatureUrl);
                            }
                        } catch (error) {
                            customLogger.error("Failed to load noted by user signature:", error);
                        }
                    }
                }
            }
        };

        loadNotedBySignature();
    }, [notedBy, selectedNotedByUser, schoolUsers]);

    useEffect(() => {
        const loadSchoolData = async () => {
            if (!userCtx.userInfo?.schoolId) return;

            try {
                // Get school details using the school ID
                const schoolResponse = await csclient.getSchoolEndpointV1SchoolsGet({
                    query: {
                        school_id: userCtx.userInfo.schoolId,
                    },
                });
                if (schoolResponse.data) {
                    setSchoolData(schoolResponse.data);
                    // Load school logo if available
                    if (schoolResponse.data.logoUrn) {
                        try {
                            const logoResponse = await csclient.getSchoolLogoEndpointV1SchoolsLogoGet({
                                query: {
                                    fn: schoolResponse.data.logoUrn,
                                },
                            });
                            if (logoResponse.data) {
                                const logoUrl = URL.createObjectURL(logoResponse.data as Blob);
                                setLogoUrl(logoUrl);
                            }
                        } catch (logoError) {
                            console.error("Failed to load school logo:", logoError);
                        }
                    }
                }
            } catch (error) {
                console.error("Failed to load school data:", error);
            }
        };

        loadSchoolData();
    }, [userCtx.userInfo?.schoolId]);

    const handleClose = () => {
        router.push("/reports");
    };

    const handleNotedByUserSelect = async (user: csclient.UserSimple) => {
        const userName = `${user.nameFirst} ${user.nameLast}`.trim();
        setNotedBy(userName);
        setSelectedNotedByUser(user);

        setApprovalConfirmed(false);
        setApprovalCheckbox(false);
        setNotedBySignatureUrl(null);

        setUserSelectModalOpened(false);
    };

    const openApprovalModal = () => {
        setApprovalCheckbox(false);
        setApprovalModalOpened(true);
    };

    const handleClearNotedBy = () => {
        setNotedBy(null);
        setSelectedNotedByUser(null);
        setApprovalConfirmed(false);
        setApprovalCheckbox(false);
        if (notedBySignatureUrl) {
            URL.revokeObjectURL(notedBySignatureUrl);
            setNotedBySignatureUrl(null);
        }
    };

    const handleApprovalConfirm = async () => {
        if (!approvalCheckbox || !selectedNotedByUser?.signatureUrn) return;

        try {
            const response = await csclient.getUserSignatureEndpointV1UsersSignatureGet({
                query: { fn: selectedNotedByUser.signatureUrn },
            });

            if (response.data) {
                const signatureUrl = URL.createObjectURL(response.data as Blob);
                setNotedBySignatureUrl(signatureUrl);
                setApprovalConfirmed(true);
            }
        } catch (error) {
            customLogger.error("Failed to load noted by user signature:", error);
            notifications.show({
                title: "Error",
                message: "Failed to load signature.",
                color: "red",
            });
        }

        setApprovalModalOpened(false);
    };

    const handleDateSelect = useCallback(
        (date: Date | null) => {
            if (!date) return;
            setSelectedDate(date);
            const dateObj = dayjs(date);
            if (!dateObj.isSame(currentMonth, "month")) {
                setCurrentMonth(date);
            }
            setSelectedDate(date);
            const selectedDay = dateObj.date();
            const selectedMonth = dateObj.format("YYYY-MM");
            const existingEntry = dailyEntries.find((e) => {
                return e.day === selectedDay && e.date.startsWith(selectedMonth);
            });
            if (existingEntry) {
                setEditingEntry(existingEntry);
                setModalSales(existingEntry.sales);
                setModalPurchases(existingEntry.purchases);
            } else {
                const dateStr = dateObj.format("YYYY-MM-DD");
                const newEntry: DailyEntry = {
                    date: dateStr,
                    day: selectedDay,
                    sales: 0,
                    purchases: 0,
                    netIncome: 0,
                };
                setEditingEntry(newEntry);
                setModalSales(0);
                setModalPurchases(0);
            }
            setModalOpened(true);
        },
        [currentMonth, dailyEntries]
    );

    const handleSaveEntry = async () => {
        if (!editingEntry) return;
        if (!userCtx.userInfo?.schoolId) {
            notifications.show({
                title: "Error",
                message: "You are not yet assigned to a school.",
                color: "red",
            });
            return;
        }
        const existingIndex = dailyEntries.findIndex((entry) => entry.date === editingEntry.date);
        try {
            if (existingIndex >= 0) {
                // Update existing entry in backend
                await csclient.updateDailySalesAndPurchasesEntryV1ReportsDailySchoolIdYearMonthEntriesDayPut({
                    path: {
                        school_id: userCtx.userInfo.schoolId,
                        year: dayjs(editingEntry.date).year(),
                        month: dayjs(editingEntry.date).month() + 1,
                        day: editingEntry.day,
                    },
                    query: {
                        sales: modalSales,
                        purchases: modalPurchases,
                    },
                });
            } else {
                // Create new entry in backend
                await csclient.createBulkDailySalesAndPurchasesEntriesV1ReportsDailySchoolIdYearMonthEntriesBulkPost({
                    path: {
                        school_id: userCtx.userInfo.schoolId,
                        year: dayjs(editingEntry.date).year(),
                        month: dayjs(editingEntry.date).month() + 1,
                    },
                    body: [
                        {
                            day: editingEntry.day,
                            sales: modalSales,
                            purchases: modalPurchases,
                        },
                    ],
                });
            }
            // Re-fetch entries after save
            const res = await csclient.getSchoolDailyReportEntriesV1ReportsDailySchoolIdYearMonthEntriesGet({
                path: {
                    school_id: userCtx.userInfo.schoolId,
                    year: dayjs(editingEntry.date).year(),
                    month: dayjs(editingEntry.date).month() + 1,
                },
            });
            const entries = (res?.data || []) as csclient.DailyFinancialReportEntry[];
            const mapped = entries.map((entry) => ({
                date: entry.parent,
                day: entry.day,
                sales: entry.sales,
                purchases: entry.purchases,
                netIncome: entry.sales - entry.purchases,
            }));
            setDailyEntries(mapped);
            setOriginalEntries(mapped);
            notifications.show({
                title: "Success",
                message: "Entry saved successfully.",
                color: "green",
            });
        } catch (err: unknown) {
            if (err instanceof Error && err.message.includes("404 Not Found")) {
                return;
            }
            notifications.show({
                title: "Error",
                message: err instanceof Error ? err.message : "Failed to save entry.",
                color: "red",
            });
        }
        setModalOpened(false);
        setEditingEntry(null);
    };

    const handleDeleteEntry = async (entry: DailyEntry) => {
        if (!userCtx.userInfo?.schoolId) {
            notifications.show({
                title: "Error",
                message: "You are not yet assigned to a school.",
                color: "red",
            });
            return;
        }
        try {
            await csclient.deleteDailySalesAndPurchasesEntryV1ReportsDailySchoolIdYearMonthEntriesDayDelete({
                path: {
                    school_id: userCtx.userInfo.schoolId,
                    year: dayjs(entry.date).year(),
                    month: dayjs(entry.date).month() + 1,
                    day: entry.day,
                },
            });
            // Re-fetch entries after delete
            const res = await csclient.getSchoolDailyReportEntriesV1ReportsDailySchoolIdYearMonthEntriesGet({
                path: {
                    school_id: userCtx.userInfo.schoolId,
                    year: dayjs(entry.date).year(),
                    month: dayjs(entry.date).month() + 1,
                },
            });
            const entries = (res?.data || []) as csclient.DailyFinancialReportEntry[];
            const mapped = entries.map((entry) => ({
                date: entry.parent,
                day: entry.day,
                sales: entry.sales,
                purchases: entry.purchases,
                netIncome: entry.sales - entry.purchases,
            }));
            setDailyEntries(mapped);
            setOriginalEntries(mapped);
            notifications.show({
                title: "Deleted",
                message: "Entry deleted successfully.",
                color: "green",
            });
        } catch (err: unknown) {
            if (err instanceof Error && err.message.includes("404")) {
                return;
            }
            customLogger.error(err instanceof Error ? err.message : String(err));
            notifications.show({
                title: "Error",
                message: "Failed to delete entry.",
                color: "red",
            });
        }
        setDeleteModalOpened(false);
        setEntryToDelete(null);
    };

    const confirmDeleteEntry = () => {
        if (entryToDelete) {
            handleDeleteEntry(entryToDelete);
        }
    };

    const calculateTotals = () => {
        return dailyEntries.reduce(
            (acc, entry) => ({
                sales: acc.sales + entry.sales,
                purchases: acc.purchases + entry.purchases,
                netIncome: acc.netIncome + entry.netIncome,
            }),
            { sales: 0, purchases: 0, netIncome: 0 }
        );
    };
    const totals = calculateTotals();

    // Bulk submit all entries for the month
    const handleSubmit = async () => {
        if (!userCtx.userInfo) {
            notifications.show({
                title: "Error",
                message: "You must be logged in to submit entries.",
                color: "red",
            });
            return;
        }
        if (!userCtx.userInfo.schoolId) {
            notifications.show({
                title: "Error",
                message: "You are not yet assigned to a school.",
                color: "red",
            });
            return;
        }
        try {
            // Find new entries (not in originalEntries)
            const originalDays = new Set(originalEntries.map((e) => e.day));
            const newEntries = dailyEntries.filter((e) => !originalDays.has(e.day));
            // Find updated entries (in both, but values changed)
            const updatedEntries = dailyEntries.filter((e) => {
                const orig = originalEntries.find((o) => o.day === e.day);
                return orig && (orig.sales !== e.sales || orig.purchases !== e.purchases);
            });
            // Find deleted entries (in originalEntries but not in dailyEntries)
            const deletedEntries = originalEntries.filter((e) => !dailyEntries.some((d) => d.day === e.day));

            // Bulk create new entries
            if (newEntries.length > 0) {
                await csclient.createBulkDailySalesAndPurchasesEntriesV1ReportsDailySchoolIdYearMonthEntriesBulkPost({
                    path: {
                        school_id: userCtx.userInfo.schoolId,
                        year: currentMonth.getFullYear(),
                        month: currentMonth.getMonth() + 1,
                    },
                    body: newEntries.map((entry) => ({
                        day: entry.day,
                        sales: entry.sales,
                        purchases: entry.purchases,
                    })),
                });
            }

            // Update changed entries
            for (const entry of updatedEntries) {
                await csclient.updateDailySalesAndPurchasesEntryV1ReportsDailySchoolIdYearMonthEntriesDayPut({
                    path: {
                        school_id: userCtx.userInfo.schoolId,
                        year: currentMonth.getFullYear(),
                        month: currentMonth.getMonth() + 1,
                        day: entry.day,
                    },
                    query: {
                        sales: entry.sales,
                        purchases: entry.purchases,
                    },
                });
            }

            // Delete removed entries
            for (const entry of deletedEntries) {
                await csclient.deleteDailySalesAndPurchasesEntryV1ReportsDailySchoolIdYearMonthEntriesDayDelete({
                    path: {
                        school_id: userCtx.userInfo.schoolId,
                        year: currentMonth.getFullYear(),
                        month: currentMonth.getMonth() + 1,
                        day: entry.day,
                    },
                });
            }

            // Create or update the daily financial report with proper preparedBy and notedBy
            // preparedBy should be the current logged-in user ID
            // notedBy should be the selected user ID (if any)
            const currentUserName = `${userCtx.userInfo.nameFirst} ${userCtx.userInfo.nameLast}`.trim();
            await csclient.createSchoolDailyReportV1ReportsDailySchoolIdYearMonthPatch({
                path: {
                    school_id: userCtx.userInfo.schoolId,
                    year: currentMonth.getFullYear(),
                    month: currentMonth.getMonth() + 1,
                },
                query: {
                    noted_by: selectedNotedByUser?.id || null,
                },
            });

            notifications.show({
                title: "Submission",
                message: "Your entries have been submitted successfully.",
                color: "green",
            });

            // Refresh data after submit
            const res = await csclient.getSchoolDailyReportEntriesV1ReportsDailySchoolIdYearMonthEntriesGet({
                path: {
                    school_id: userCtx.userInfo.schoolId,
                    year: currentMonth.getFullYear(),
                    month: currentMonth.getMonth() + 1,
                },
            });
            const entries = (res?.data || []) as csclient.DailyFinancialReportEntry[];
            const mapped = entries.map((entry) => ({
                date: entry.parent,
                day: entry.day,
                sales: entry.sales,
                purchases: entry.purchases,
                netIncome: entry.sales - entry.purchases,
            }));
            setDailyEntries(mapped);
            setOriginalEntries(mapped);

            // Update the preparedBy to current user since this is a new submission
            setPreparedBy(currentUserName);
            setPreparedByPosition(userCtx.userInfo.position || null);

            // Update the preparedBy signature to current user's signature
            if (userCtx.userInfo.signatureUrn) {
                try {
                    const response = await csclient.getUserSignatureEndpointV1UsersSignatureGet({
                        query: { fn: userCtx.userInfo.signatureUrn },
                    });
                    if (response.data) {
                        const signatureUrl = URL.createObjectURL(response.data as Blob);
                        setPreparedBySignatureUrl(signatureUrl);
                    }
                } catch (error) {
                    customLogger.error("Failed to load current user signature for preparedBy:", error);
                }
            }

            router.push("/reports");
        } catch (err: unknown) {
            if (err instanceof Error && err.message.includes("404 Not Found")) {
                return;
            }
            customLogger.error(err instanceof Error ? err.message : String(err));
            notifications.show({
                title: "Error",
                message: "Failed to submit entries.",
                color: "red",
            });
        }
    };

    const getFileName = () => {
        const monthYear = dayjs(currentMonth).format("MMMM-YYYY");
        const schoolName = schoolData?.name || userCtx.userInfo?.schoolId || "School";
        return `Financial-Report-${schoolName}-${monthYear}.pdf`;
    };

    const exportToPDF = async () => {
        const element = document.getElementById("financial-report-content");
        if (!element) return;

        try {
            // Hide action buttons during export
            const actionButtons = document.querySelectorAll(".hide-in-pdf");
            actionButtons.forEach((btn) => ((btn as HTMLElement).style.display = "none"));

            const canvas = await html2canvas(element, {
                useCORS: true,
                allowTaint: true,
                background: "#ffffff",
            });

            const imgData = canvas.toDataURL("image/png");
            const pdf = new jsPDF({
                orientation: "portrait",
                unit: "mm",
                format: "a4",
            });

            const imgWidth = 210;
            const pageHeight = 295;
            const imgHeight = (canvas.height * imgWidth) / canvas.width;
            let heightLeft = imgHeight;

            let position = 0;

            pdf.addImage(imgData, "PNG", 0, position, imgWidth, imgHeight);
            heightLeft -= pageHeight;

            while (heightLeft >= 0) {
                position = heightLeft - imgHeight;
                pdf.addPage();
                pdf.addImage(imgData, "PNG", 0, position, imgWidth, imgHeight);
                heightLeft -= pageHeight;
            }

            const monthYear = dayjs(currentMonth).format("MMMM-YYYY");
            const schoolName = userCtx.userInfo?.schoolId || "School";
            pdf.save(`Financial-Report-${schoolName}-${monthYear}.pdf`);

            // Show action buttons again
            actionButtons.forEach((btn) => ((btn as HTMLElement).style.display = ""));

            notifications.show({
                title: "Success",
                message: "PDF exported successfully",
                color: "green",
            });
        } catch (error) {
            console.error("Error exporting PDF:", error);
            notifications.show({
                title: "Error",
                message: "Failed to export PDF",
                color: "red",
            });
        }
    };

    const PDFReportTemplate = () => {
        return (
            <div
                id="financial-report-content"
                style={{
                    backgroundColor: "white",
                    padding: "40px",
                    fontFamily: "Arial, sans-serif",
                    minHeight: "100vh",
                }}
            >
                {/* Header with logos and school info */}
                <div style={{ textAlign: "center", marginBottom: "30px" }}>
                    <div
                        style={{
                            display: "flex",
                            justifyContent: "space-between",
                            alignItems: "center",
                            marginBottom: "20px",
                        }}
                    >
                        <div style={{ width: "80px", height: "80px" }}>
                            {/* School Logo */}
                            {logoUrl ? (
                                <Image
                                    src={logoUrl}
                                    alt="School Logo"
                                    style={{
                                        width: "100%",
                                        height: "100%",
                                        objectFit: "cover",
                                        borderRadius: "50%",
                                    }}
                                />
                            ) : (
                                <div
                                    style={{
                                        width: "100%",
                                        height: "100%",
                                        border: "1px solid #ccc",
                                        borderRadius: "50%",
                                        display: "flex",
                                        alignItems: "center",
                                        justifyContent: "center",
                                        fontSize: "12px",
                                        color: "#666",
                                    }}
                                >
                                    LOGO
                                </div>
                            )}
                        </div>

                        <div style={{ textAlign: "center", flex: 1 }}>
                            <div style={{ fontSize: "14px", fontWeight: "bold" }}>Republic of the Philippines</div>
                            <div style={{ fontSize: "14px", fontWeight: "bold" }}>Department of Education</div>
                            <div style={{ fontSize: "14px", fontWeight: "bold" }}>Region III- Central Luzon</div>
                            <div style={{ fontSize: "14px", fontWeight: "bold" }}>
                                SCHOOLS DIVISION OF CITY OF BALIWAG
                            </div>
                            <div style={{ fontSize: "16px", fontWeight: "bold", marginTop: "5px" }}>
                                {schoolData?.name.toUpperCase() || "SCHOOL NAME"}
                            </div>
                            <div style={{ fontSize: "12px" }}>{schoolData?.address || "School Address"}</div>
                        </div>

                        <div style={{ width: "80px", height: "80px" }}>
                            {/* DepEd Logo */}
                            <div
                                style={{
                                    width: "100%",
                                    height: "100%",
                                    border: "1px solid #ccc",
                                    borderRadius: "50%",
                                    display: "flex",
                                    alignItems: "center",
                                    justifyContent: "center",
                                    fontSize: "10px",
                                    color: "#666",
                                }}
                            >
                                DepEd
                            </div>
                        </div>
                    </div>

                    <div
                        style={{
                            fontSize: "18px",
                            fontWeight: "bold",
                            marginTop: "30px",
                            textDecoration: "underline",
                        }}
                    >
                        Financial Report for the Month of {dayjs(currentMonth).format("MMMM, YYYY").toUpperCase()}
                    </div>
                </div>

                {/* Table */}
                <table
                    style={{
                        width: "100%",
                        borderCollapse: "collapse",
                        margin: "20px 0",
                        fontSize: "12px",
                    }}
                >
                    <thead>
                        <tr style={{ backgroundColor: "#f5f5f5" }}>
                            <th style={{ border: "1px solid #000", padding: "8px", textAlign: "center" }}>Date</th>
                            <th style={{ border: "1px solid #000", padding: "8px", textAlign: "center" }}>Sales</th>
                            <th style={{ border: "1px solid #000", padding: "8px", textAlign: "center" }}>Purchases</th>
                            <th style={{ border: "1px solid #000", padding: "8px", textAlign: "center" }}>
                                Net Income
                            </th>
                        </tr>
                    </thead>
                    <tbody>
                        {dailyEntries
                            .slice()
                            .sort((a, b) => a.day - b.day)
                            .map((entry) => (
                                <tr key={`${entry.date}-${entry.day}`}>
                                    <td style={{ border: "1px solid #000", padding: "8px", textAlign: "center" }}>
                                        {dayjs(entry.date).date(entry.day).format("DD-MMM-YY")}
                                    </td>
                                    <td style={{ border: "1px solid #000", padding: "8px", textAlign: "right" }}>
                                        {entry.sales.toLocaleString(undefined, { minimumFractionDigits: 2 })}
                                    </td>
                                    <td style={{ border: "1px solid #000", padding: "8px", textAlign: "right" }}>
                                        {entry.purchases.toLocaleString(undefined, { minimumFractionDigits: 2 })}
                                    </td>
                                    <td style={{ border: "1px solid #000", padding: "8px", textAlign: "right" }}>
                                        {entry.netIncome.toLocaleString(undefined, { minimumFractionDigits: 2 })}
                                    </td>
                                </tr>
                            ))}
                        <tr style={{ backgroundColor: "#f5f5f5", fontWeight: "bold" }}>
                            <td style={{ border: "1px solid #000", padding: "8px", textAlign: "center" }}>TOTAL</td>
                            <td style={{ border: "1px solid #000", padding: "8px", textAlign: "right" }}>
                                {totals.sales.toLocaleString(undefined, { minimumFractionDigits: 2 })}
                            </td>
                            <td style={{ border: "1px solid #000", padding: "8px", textAlign: "right" }}>
                                {totals.purchases.toLocaleString(undefined, { minimumFractionDigits: 2 })}
                            </td>
                            <td style={{ border: "1px solid #000", padding: "8px", textAlign: "right" }}>
                                {totals.netIncome.toLocaleString(undefined, { minimumFractionDigits: 2 })}
                            </td>
                        </tr>
                    </tbody>
                </table>

                {/* Summary box */}
                <div
                    style={{
                        marginTop: "20px",
                        border: "1px solid #000",
                        padding: "10px",
                        width: "200px",
                    }}
                >
                    <table style={{ width: "100%", fontSize: "12px" }}>
                        <tbody>
                            <tr>
                                <td style={{ border: "1px solid #000", padding: "5px", fontWeight: "bold" }}>Sales</td>
                                <td style={{ border: "1px solid #000", padding: "5px", textAlign: "right" }}>
                                    {totals.sales.toLocaleString(undefined, { minimumFractionDigits: 2 })}
                                </td>
                            </tr>
                            <tr>
                                <td style={{ border: "1px solid #000", padding: "5px", fontWeight: "bold" }}>
                                    Purchase
                                </td>
                                <td style={{ border: "1px solid #000", padding: "5px", textAlign: "right" }}>
                                    {totals.purchases.toLocaleString(undefined, { minimumFractionDigits: 2 })}
                                </td>
                            </tr>
                            <tr>
                                <td style={{ border: "1px solid #000", padding: "5px", fontWeight: "bold" }}>
                                    Gross Income
                                </td>
                                <td style={{ border: "1px solid #000", padding: "5px", textAlign: "right" }}>
                                    {totals.netIncome.toLocaleString(undefined, { minimumFractionDigits: 2 })}
                                </td>
                            </tr>
                        </tbody>
                    </table>
                </div>

                {/* Signatures */}
                <div
                    style={{
                        marginTop: "40px",
                        display: "flex",
                        justifyContent: "space-between",
                    }}
                >
                    <div style={{ textAlign: "center" }}>
                        <div style={{ fontSize: "12px", marginBottom: "5px" }}>Prepared by:</div>
                        <div
                            style={{
                                width: "200px",
                                height: "60px",
                                border: preparedBySignatureUrl ? "none" : "1px solid #ccc",
                                marginBottom: "10px",
                                display: "flex",
                                alignItems: "center",
                                justifyContent: "center",
                            }}
                        >
                            {preparedBySignatureUrl ? (
                                <Image
                                    src={preparedBySignatureUrl}
                                    alt="Prepared by signature"
                                    style={{ maxWidth: "100%", maxHeight: "100%" }}
                                />
                            ) : (
                                <div style={{ fontSize: "10px", color: "#666" }}>Signature</div>
                            )}
                        </div>
                        <div style={{ borderBottom: "1px solid #000", width: "200px", marginBottom: "5px" }}></div>
                        <div style={{ fontSize: "12px", fontWeight: "bold" }}>{preparedBy || "NAME"}</div>
                        <div style={{ fontSize: "10px" }}>{userCtx.userInfo?.position || "Position"}</div>
                    </div>

                    <div style={{ textAlign: "center" }}>
                        <div style={{ fontSize: "12px", marginBottom: "5px" }}>Noted:</div>
                        <div
                            style={{
                                width: "200px",
                                height: "60px",
                                border: notedBySignatureUrl && approvalConfirmed ? "none" : "1px solid #ccc",
                                marginBottom: "10px",
                                display: "flex",
                                alignItems: "center",
                                justifyContent: "center",
                            }}
                        >
                            {notedBySignatureUrl && approvalConfirmed ? (
                                <Image
                                    src={notedBySignatureUrl}
                                    alt="Noted by signature"
                                    style={{ maxWidth: "100%", maxHeight: "100%" }}
                                />
                            ) : (
                                <div style={{ fontSize: "10px", color: "#666" }}>Signature</div>
                            )}
                        </div>
                        <div style={{ borderBottom: "1px solid #000", width: "200px", marginBottom: "5px" }}></div>
                        <div style={{ fontSize: "12px", fontWeight: "bold" }}>{notedBy || "NAME"}</div>
                        <div style={{ fontSize: "10px" }}>{selectedNotedByUser?.position || "Position"}</div>
                    </div>
                </div>
            </div>
        );
    };

    const tableRows = useMemo(
        () =>
            dailyEntries
                .slice()
                .sort((a, b) => {
                    // Sort by YYYY-MM (from date) then by day
                    const aMonth = dayjs(a.date).format("YYYY-MM");
                    const bMonth = dayjs(b.date).format("YYYY-MM");
                    if (aMonth !== bMonth) {
                        return aMonth.localeCompare(bMonth);
                    }
                    return a.day - b.day;
                })
                .map((entry) => (
                    <Table.Tr key={`${entry.date}-${entry.day}`}>
                        <Table.Td className="text-center">
                            <Group justify="left" gap="xs">
                                {(() => {
                                    const dateObj = dayjs(entry.date).date(entry.day);
                                    return (
                                        <>
                                            <Text size="sm">{dateObj.format("MMM DD, YYYY")}</Text>
                                            {dateObj.isSame(dayjs(), "day") && (
                                                <Badge color="blue" size="xs">
                                                    Today
                                                </Badge>
                                            )}
                                        </>
                                    );
                                })()}
                            </Group>
                        </Table.Td>
                        <Table.Td className="text-center">
                            <Text>₱{entry.sales.toLocaleString(undefined, { minimumFractionDigits: 2 })}</Text>
                        </Table.Td>
                        <Table.Td className="text-center">
                            <Text>₱{entry.purchases.toLocaleString(undefined, { minimumFractionDigits: 2 })}</Text>
                        </Table.Td>
                        <Table.Td className="text-center">
                            <Text>₱{entry.netIncome.toLocaleString(undefined, { minimumFractionDigits: 2 })}</Text>
                        </Table.Td>
                        <Table.Td className="text-center">
                            <Group gap="xs">
                                <Button
                                    size="xs"
                                    variant="light"
                                    onClick={() => {
                                        const entryDate = dayjs(entry.date).date(entry.day).toDate();
                                        setCurrentMonth(entryDate);
                                        setSelectedDate(entryDate);
                                        setEditingEntry(entry);
                                        setModalSales(entry.sales);
                                        setModalPurchases(entry.purchases);
                                        setModalOpened(true);
                                    }}
                                >
                                    Edit
                                </Button>
                                <Button
                                    size="xs"
                                    color="red"
                                    variant="light"
                                    onClick={() => {
                                        setEntryToDelete(entry);
                                        setDeleteModalOpened(true);
                                    }}
                                >
                                    Delete
                                </Button>
                            </Group>
                        </Table.Td>
                    </Table.Tr>
                )),
        [dailyEntries]
    );

    return (
        <div className="max-w-7xl mx-auto p-4 sm:p-6">
            <Stack gap="lg">
                {/* Header */}
                <Flex justify="space-between" align="center" className="flex-col sm:flex-row gap-4">
                    <Group gap="md">
                        <div className="p-2 bg-blue-100 rounded-lg">
                            <IconHistory size={28} />
                        </div>
                        <div>
                            <Title order={2} className="text-gray-800">
                                Financial Report for the Month of {dayjs(currentMonth).format("MMMM YYYY")}
                            </Title>
                            <Text size="sm" c="dimmed">
                                Record daily sales and purchases
                            </Text>
                        </div>
                    </Group>
                    <ActionIcon
                        variant="subtle"
                        color="gray"
                        size="lg"
                        onClick={handleClose}
                        className="hover:bg-gray-100"
                    >
                        <IconX size={20} />
                    </ActionIcon>
                </Flex>

                {!userCtx.userInfo?.schoolId && (
                    <Alert
                        variant="light"
                        color="yellow"
                        withCloseButton
                        title="Warning"
                        icon={<IconAlertCircle size={16} />}
                    >
                        You are not yet assigned to a school! Reports you create will fail to submit.
                    </Alert>
                )}

                {/* Date Selection */}
                <Card withBorder>
                    <Group justify="space-between" align="center" className="flex-col sm:flex-row gap-4">
                        <Text fw={500}>Select Date to Record</Text>
                        <Group gap="md">
                            <MonthPickerInput
                                placeholder="Select month"
                                value={currentMonth}
                                onChange={async (value) => {
                                    if (value) {
                                        const newMonth = new Date(value);
                                        setCurrentMonth(newMonth);
                                        setSelectedDate(null);
                                    }
                                }}
                                leftSection={<IconCalendar size={16} />}
                                className="w-64"
                            />
                            <DatePickerInput
                                placeholder="Select date"
                                value={selectedDate}
                                onChange={(value) => {
                                    if (value) {
                                        const date = new Date(value);
                                        if (!isNaN(date.getTime())) {
                                            handleDateSelect(date);
                                        }
                                    } else {
                                        handleDateSelect(null);
                                    }
                                }}
                                leftSection={<IconCalendar size={16} />}
                                className="w-64"
                                minDate={currentMonth ? dayjs(currentMonth).startOf("month").toDate() : undefined}
                                maxDate={currentMonth ? dayjs(currentMonth).endOf("month").toDate() : new Date()}
                                getDayProps={(date) => {
                                    // e.date is always the first of the month (YYYY-MM-01), but e.day is the actual day
                                    // So reconstruct the real date string for comparison
                                    const dateStr = dayjs(date).format("YYYY-MM-DD");
                                    if (
                                        dailyEntries.some((e) => {
                                            // Compose the real date from e.date (month) and e.day
                                            const entryDate = dayjs(e.date).date(e.day).format("YYYY-MM-DD");
                                            return entryDate === dateStr;
                                        })
                                    ) {
                                        return {
                                            style: {
                                                backgroundColor: "#d1fadf", // light green
                                            },
                                        };
                                    }
                                    return {};
                                }}
                            />
                            <ActionIcon
                                variant="outline"
                                color="blue"
                                size="lg"
                                onClick={() => handleDateSelect(new Date())}
                                title="Select today"
                            >
                                <IconCalendar size={16} />
                            </ActionIcon>
                        </Group>
                    </Group>
                </Card>

                {/* Entries Table */}
                <Card withBorder>
                    {dailyEntries.length === 0 ? (
                        <div className="text-center py-8">
                            <Text size="lg" c="dimmed" mb="md">
                                No entries recorded yet
                            </Text>
                            <Text size="sm" c="dimmed">
                                Select a date above to add your first daily sales and purchases entry
                            </Text>
                        </div>
                    ) : (
                        <Table striped highlightOnHover>
                            <Table.Thead>
                                <Table.Tr>
                                    <Table.Th className="text-center">Date</Table.Th>
                                    <Table.Th className="text-center">Sales</Table.Th>
                                    <Table.Th className="text-center">Purchases</Table.Th>
                                    <Table.Th className="text-center">Net Income</Table.Th>
                                    <Table.Th className="text-center"></Table.Th>
                                </Table.Tr>
                            </Table.Thead>
                            <Table.Tbody>{tableRows}</Table.Tbody>
                        </Table>
                    )}
                </Card>

                {/* Summary Cards */}
                <SimpleGrid cols={{ base: 1, sm: 2, lg: 3 }} spacing="md">
                    {/*Total Sales */}
                    <Card withBorder>
                        <Group justify="space-between" align="flex-start">
                            <div>
                                <Text size="sm" c="dimmed" fw={500}>
                                    Total Sales
                                </Text>
                                <Text size="xl" fw={700} c="blue">
                                    ₱{totals.sales.toLocaleString(undefined, { minimumFractionDigits: 2 })}
                                </Text>
                            </div>
                        </Group>
                    </Card>

                    {/*Total Purchases */}
                    <Card withBorder>
                        <Group justify="space-between" align="flex-start">
                            <div>
                                <Text size="sm" c="dimmed" fw={500}>
                                    Total Purchases
                                </Text>
                                <Text size="xl" fw={700} c="orange">
                                    ₱{totals.purchases.toLocaleString(undefined, { minimumFractionDigits: 2 })}
                                </Text>
                            </div>
                        </Group>
                    </Card>

                    {/*Gross Income */}
                    <Card withBorder>
                        <Group justify="space-between" align="flex-start">
                            <div>
                                <Text size="sm" c="dimmed" fw={500}>
                                    Gross Income
                                </Text>
                                <Text size="xl" fw={700} c="green">
                                    ₱{totals.netIncome.toLocaleString(undefined, { minimumFractionDigits: 2 })}
                                </Text>
                            </div>
                        </Group>
                    </Card>
                </SimpleGrid>

                {/* Signature Cards */}
                <SimpleGrid cols={{ base: 1, sm: 2 }} spacing="md" mt="xl">
                    {/* Prepared By */}
                    <Card withBorder p="md">
                        <Stack gap="sm" align="center">
                            <Text size="sm" c="dimmed" fw={500} style={{ alignSelf: "flex-start" }}>
                                Prepared by
                            </Text>
                            <Box
                                w={200}
                                h={80}
                                style={{
                                    border: "1px solid #dee2e6",
                                    borderRadius: "8px",
                                    display: "flex",
                                    alignItems: "center",
                                    justifyContent: "center",
                                    backgroundColor: "#f8f9fa",
                                    overflow: "hidden",
                                }}
                            >
                                {preparedBySignatureUrl ? (
                                    <Image
                                        src={preparedBySignatureUrl}
                                        alt="Prepared by signature"
                                        fit="contain"
                                        w="100%"
                                        h="100%"
                                    />
                                ) : (
                                    <Text size="xs" c="dimmed">
                                        Signature
                                    </Text>
                                )}
                            </Box>
                            <div style={{ textAlign: "center" }}>
                                <Text fw={600} size="sm">
                                    {preparedBy || "NAME"}
                                </Text>
                                <Text size="xs" c="dimmed">
                                    {preparedByPosition || "Position"}
                                </Text>
                            </div>
                        </Stack>
                    </Card>

                    {/* Noted by */}
                    <Card withBorder p="md">
                        <Stack gap="sm" align="center">
                            <Group justify="space-between" w="100%">
                                <Group gap="sm">
                                    <Text size="sm" c="dimmed" fw={500}>
                                        Noted by
                                    </Text>
                                    <Badge
                                        size="sm"
                                        color={approvalConfirmed ? "green" : selectedNotedByUser ? "yellow" : "gray"}
                                        variant="light"
                                    >
                                        {approvalConfirmed
                                            ? "Approved"
                                            : selectedNotedByUser
                                            ? "Pending Approval"
                                            : "Not Selected"}
                                    </Badge>
                                </Group>
                                {selectedNotedByUser ? (
                                    <Button size="xs" variant="subtle" color="red" onClick={handleClearNotedBy}>
                                        Clear
                                    </Button>
                                ) : (
                                    <Button size="xs" variant="light" onClick={() => setUserSelectModalOpened(true)}>
                                        Select User
                                    </Button>
                                )}
                            </Group>
                            <Box
                                w={200}
                                h={80}
                                style={{
                                    border: "1px solid #dee2e6",
                                    borderRadius: "8px",
                                    display: "flex",
                                    alignItems: "center",
                                    justifyContent: "center",
                                    backgroundColor: "#f8f9fa",
                                    overflow: "hidden",
                                }}
                            >
                                {notedBySignatureUrl && approvalConfirmed ? (
                                    <Image
                                        src={notedBySignatureUrl}
                                        alt="Noted by signature"
                                        fit="contain"
                                        w="100%"
                                        h="100%"
                                    />
                                ) : (
                                    <Stack align="center" gap="xs">
                                        <Text size="xs" c="dimmed">
                                            {selectedNotedByUser ? "Awaiting Approval" : "Signature"}
                                        </Text>
                                    </Stack>
                                )}
                            </Box>
                            <div style={{ textAlign: "center" }}>
                                <Text fw={600} size="sm">
                                    {notedBy || "NAME"}
                                </Text>
                                <Text size="xs" c="dimmed">
                                    {selectedNotedByUser?.position || "Position"}
                                </Text>
                                {selectedNotedByUser &&
                                    !approvalConfirmed &&
                                    selectedNotedByUser.id === userCtx.userInfo?.id && (
                                        <Button
                                            size="xs"
                                            variant="light"
                                            color="blue"
                                            onClick={openApprovalModal}
                                            disabled={!selectedNotedByUser.signatureUrn}
                                            mt="xs"
                                            mb="xs"
                                        >
                                            Approve Report
                                        </Button>
                                    )}
                            </div>
                        </Stack>
                    </Card>
                </SimpleGrid>

                {/* Action Buttons */}
                <Group justify="flex-end" gap="md">
<<<<<<< HEAD
                    <SubmitForReviewButton
                        reportType="daily"
                        reportPeriod={{
                            schoolId: userCtx.userInfo?.schoolId || 0,
                            year: currentMonth.getFullYear(),
                            month: currentMonth.getMonth() + 1,
                        }}
                        onSuccess={() => {
                            // Optionally refresh data or update UI after successful submission
                            notifications.show({
                                title: "Status Updated",
                                message: "Report status has been updated to 'Review'.",
                                color: "green",
                            });
                        }}
                    />
                    <Button variant="outline" onClick={handleClose} className="hover:bg-gray-100">
=======
                    <Button variant="outline" onClick={handleClose} className="hover:bg-gray-100 hide-in-pdf">
>>>>>>> 1e3e5961
                        Cancel
                    </Button>
                    <Button
                        variant="outline"
                        onClick={() => setPdfModalOpened(true)}
                        className="hide-in-pdf"
                        leftSection={<IconFileTypePdf size={16} />}
                    >
                        Export PDF
                    </Button>
                    <SplitButton onSubmit={handleSubmit} className="hide-in-pdf">
                        Submit
                    </SplitButton>
                </Group>

                {/* User Selection Modal for "Noted By" */}
                <Modal
                    opened={userSelectModalOpened}
                    onClose={() => setUserSelectModalOpened(false)}
                    title="Select User for 'Noted By'"
                    size="md"
                    centered
                >
                    <Stack gap="md">
                        <Text size="sm" c="dimmed">
                            Select a user from your school to be noted by on this report:
                        </Text>

                        {schoolUsers.length === 0 ? (
                            <Text c="dimmed" ta="center">
                                No users found from your school.
                            </Text>
                        ) : (
                            <Stack gap="xs">
                                {schoolUsers.map((user) => (
                                    <Card
                                        key={user.id}
                                        p="sm"
                                        withBorder
                                        style={{ cursor: "pointer" }}
                                        onClick={() => handleNotedByUserSelect(user)}
                                        className="hover:bg-gray-50"
                                    >
                                        <Group justify="space-between">
                                            <div>
                                                <Text fw={500}>
                                                    {user.nameFirst} {user.nameLast}
                                                </Text>
                                                <Text size="sm" c="dimmed">
                                                    {user.position || "No position specified"}
                                                </Text>
                                            </div>
                                            {user.signatureUrn && (
                                                <Badge size="sm" color="green" variant="light">
                                                    Has Signature
                                                </Badge>
                                            )}
                                        </Group>
                                    </Card>
                                ))}
                            </Stack>
                        )}

                        <Group justify="flex-end" mt="md">
                            <Button variant="outline" onClick={() => setUserSelectModalOpened(false)}>
                                Cancel
                            </Button>
                        </Group>
                    </Stack>
                </Modal>

                {/* Approval Confirmation Modal */}
                <Modal
                    opened={approvalModalOpened}
                    onClose={() => setApprovalModalOpened(false)}
                    title="Confirm Report Approval"
                    centered
                    size="md"
                >
                    <Stack gap="md">
                        <Alert
                            variant="light"
                            color="blue"
                            title="Important Notice"
                            icon={<IconAlertCircle size={16} />}
                        >
                            You are about to approve this financial report as{" "}
                            <strong>
                                {selectedNotedByUser?.nameFirst} {selectedNotedByUser?.nameLast}
                            </strong>
                            . This action will apply your digital signature to the document.
                        </Alert>

                        <Text size="sm">By approving this report, you confirm that:</Text>

                        <Stack gap="xs" pl="md">
                            <Text size="sm">• You have reviewed all entries and data</Text>
                            <Text size="sm">• The information is accurate and complete</Text>
                            <Text size="sm">• You authorize the use of the digital signature</Text>
                        </Stack>

                        <Checkbox
                            label="I confirm that I have the authority to approve this report and apply the digital signature"
                            checked={approvalCheckbox}
                            onChange={(event) => setApprovalCheckbox(event.currentTarget.checked)}
                        />

                        <Group justify="flex-end" gap="sm">
                            <Button variant="outline" onClick={() => setApprovalModalOpened(false)}>
                                Cancel
                            </Button>
                            <Button onClick={handleApprovalConfirm} disabled={!approvalCheckbox} color="green">
                                Approve & Sign
                            </Button>
                        </Group>
                    </Stack>
                </Modal>

                {/* Edit Modal */}
                <Modal
                    opened={modalOpened}
                    onClose={() => setModalOpened(false)}
                    title={
                        editingEntry
                            ? `Entry for ${dayjs(editingEntry.date).date(editingEntry.day).format("MMMM DD, YYYY")}`
                            : "Edit Entry"
                    }
                    centered
                    size="md"
                    padding="xl"
                >
                    <Stack gap="lg">
                        <Stack gap="md">
                            <NumberInput
                                label="Sales"
                                placeholder="Enter sales amount"
                                value={modalSales === 0 ? "" : modalSales}
                                onChange={(value) => setModalSales(Number(value) || 0)}
                                onFocus={(event) => event.target.select()}
                                min={0}
                                decimalScale={2}
                                fixedDecimalScale
                                thousandSeparator=","
                                prefix="₱"
                                size="md"
                            />
                            <NumberInput
                                label="Purchases"
                                placeholder="Enter purchases amount"
                                value={modalPurchases === 0 ? "" : modalPurchases}
                                onChange={(value) => setModalPurchases(Number(value) || 0)}
                                onFocus={(event) => event.target.select()}
                                min={0}
                                decimalScale={2}
                                fixedDecimalScale
                                thousandSeparator=","
                                prefix="₱"
                                size="md"
                            />
                        </Stack>
                        <Text size="sm" c="dimmed">
                            Net Income: ₱
                            {(modalSales - modalPurchases).toLocaleString(undefined, { minimumFractionDigits: 2 })}
                        </Text>
                        <Group justify="end" gap="sm" mt="md">
                            <Button variant="subtle" onClick={() => setModalOpened(false)} color="gray" size="md">
                                Cancel
                            </Button>
                            <Button onClick={handleSaveEntry}>Save Entry</Button>
                        </Group>
                    </Stack>
                </Modal>

                {/* Delete Confirmation Modal */}
                <Modal
                    opened={deleteModalOpened}
                    onClose={() => setDeleteModalOpened(false)}
                    title="Confirm Deletion"
                    centered
                    size="sm"
                >
                    <Text size="sm" c="dimmed">
                        Are you sure you want to delete the entry for{" "}
                        {entryToDelete
                            ? `${entryToDelete.day} ${dayjs(entryToDelete.date).format("MMMM YYYY")}`
                            : "this date"}
                        ?
                    </Text>
                    <Group justify="end" mt="md">
                        <Button variant="subtle" onClick={() => setDeleteModalOpened(false)}>
                            Cancel
                        </Button>
                        <Button color="red" onClick={confirmDeleteEntry}>
                            Delete
                        </Button>
                    </Group>
                </Modal>

                <Modal
                    opened={pdfModalOpened}
                    onClose={() => setPdfModalOpened(false)}
                    title={getFileName()}
                    size="90%"
                    centered
                    padding="sm"
                >
                    <Stack gap="xs">
                        <div
                            style={{
                                maxHeight: "70vh",
                                overflowY: "auto",
                                border: "1px solid #e0e0e0",
                                borderRadius: "8px",
                            }}
                        >
                            <PDFReportTemplate />
                        </div>

                        <Group justify="flex-end" gap="md">
                            <Button variant="outline" onClick={() => setPdfModalOpened(false)}>
                                Cancel
                            </Button>
                            <Button onClick={exportToPDF} leftSection={<IconDownload size={16} />}>
                                Download
                            </Button>
                        </Group>
                    </Stack>
                </Modal>
            </Stack>
        </div>
    );
}

export default function SalesandPurchasesPage(): React.ReactElement {
    return (
        <Suspense fallback={<LoadingComponent message="Please wait..." />}>
            <SalesandPurchasesContent />
        </Suspense>
    );
}<|MERGE_RESOLUTION|>--- conflicted
+++ resolved
@@ -1511,7 +1511,6 @@
 
                 {/* Action Buttons */}
                 <Group justify="flex-end" gap="md">
-<<<<<<< HEAD
                     <SubmitForReviewButton
                         reportType="daily"
                         reportPeriod={{
@@ -1528,10 +1527,7 @@
                             });
                         }}
                     />
-                    <Button variant="outline" onClick={handleClose} className="hover:bg-gray-100">
-=======
                     <Button variant="outline" onClick={handleClose} className="hover:bg-gray-100 hide-in-pdf">
->>>>>>> 1e3e5961
                         Cancel
                     </Button>
                     <Button
