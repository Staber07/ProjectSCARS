--- conflicted
+++ resolved
@@ -58,11 +58,7 @@
     // Signature state management
     // Reason: Track prepared by (current user) and noted by (selected user) for report signatures
     const [preparedBy, setPreparedBy] = useState<string | null>(null);
-<<<<<<< HEAD
-    const [notedBy, setNotedBy] = useState<string | null>(null);
-=======
     const [notedBy, setNotedBy] = useState<string | null>(null); // This will store the user ID, not name
->>>>>>> 14c3d07c
     const [preparedBySignatureUrl, setPreparedBySignatureUrl] = useState<string | null>(null);
     const [notedBySignatureUrl, setNotedBySignatureUrl] = useState<string | null>(null);
 
@@ -71,14 +67,9 @@
     const [selectedNotedByUser, setSelectedNotedByUser] = useState<csclient.UserSimple | null>(null);
     const [userSelectModalOpened, setUserSelectModalOpened] = useState(false);
 
-<<<<<<< HEAD
     const [approvalModalOpened, setApprovalModalOpened] = useState(false);
     const [approvalConfirmed, setApprovalConfirmed] = useState(false);
     const [approvalCheckbox, setApprovalCheckbox] = useState(false);
-=======
-    // Report status state
-    const [currentReportStatus, setCurrentReportStatus] = useState<ReportStatus>("draft");
->>>>>>> 14c3d07c
 
     // Fetch entries for the current month
     useEffect(() => {
@@ -171,43 +162,6 @@
                 }
             };
 
-<<<<<<< HEAD
-=======
-            /**
-             * Load existing daily report to restore signature information
-             * Reason: If a report was previously submitted with signatures, restore them
-             */
-            const loadExistingReport = async () => {
-                if (!userCtx.userInfo?.schoolId) return;
-
-                try {
-                    const response = await csclient.getSchoolDailyReportV1ReportsDailySchoolIdYearMonthGet({
-                        path: {
-                            school_id: userCtx.userInfo.schoolId,
-                            year: currentMonth.getFullYear(),
-                            month: currentMonth.getMonth() + 1,
-                        },
-                    });
-
-                    if (response.data) {
-                        const report = response.data;
-                        // Load signature information from existing report
-                        // notedBy field contains the user ID, not the name
-                        if (report.notedBy) {
-                            setNotedBy(report.notedBy);
-                        }
-                        // Load report status
-                        if (report.reportStatus) {
-                            setCurrentReportStatus(report.reportStatus as ReportStatus);
-                        }
-                    }
-                } catch {
-                    // If report doesn't exist (404), that's fine - we'll create a new one
-                    console.log("No existing daily report found, starting fresh");
-                }
-            };
-
->>>>>>> 14c3d07c
             // Set prepared by to current user
             const currentUserName = `${userCtx.userInfo.nameFirst} ${userCtx.userInfo.nameLast}`.trim();
             setPreparedBy(currentUserName);
@@ -223,8 +177,7 @@
                     console.error("Failed to load user signature:", error);
                 }
             }
-
-<<<<<<< HEAD
+          
             // Load school users for noted by selection
             await loadSchoolUsers();
         };
@@ -260,57 +213,18 @@
                         } catch (error) {
                             console.error("Failed to load noted by user signature:", error);
                         }
-=======
-            // Load school users and existing report
-            await Promise.all([loadSchoolUsers(), loadExistingReport()]);
-        };
-
-        initializeSignatures();
-    }, [userCtx.userInfo, currentMonth]);
-
-    // Load noted by signature when school users are loaded and notedBy is set
-    useEffect(() => {
-        const loadNotedBySignature = async () => {
-            // Only proceed if we have all necessary data
-            if (!notedBy || !schoolUsers.length || selectedNotedByUser) return;
-
-            // Find the user in schoolUsers that matches the saved notedBy ID
-            const matchingUser = schoolUsers.find((user) => user.id === notedBy);
-
-            if (matchingUser) {
-                setSelectedNotedByUser(matchingUser);
-
-                // Load the user's signature if available
-                if (matchingUser.signatureUrn) {
-                    try {
-                        const response = await csclient.getUserSignatureEndpointV1UsersSignatureGet({
-                            query: { fn: matchingUser.signatureUrn },
-                        });
-
-                        if (response.data) {
-                            const signatureUrl = URL.createObjectURL(response.data as Blob);
-                            setNotedBySignatureUrl(signatureUrl);
-                        }
-                    } catch (error) {
-                        console.error("Failed to load noted by user signature:", error);
->>>>>>> 14c3d07c
                     }
                 }
             }
         };
 
         loadNotedBySignature();
-<<<<<<< HEAD
     }, [notedBy, selectedNotedByUser, schoolUsers]);
-=======
-    }, [notedBy, schoolUsers, selectedNotedByUser]);
->>>>>>> 14c3d07c
 
     const handleClose = () => {
         router.push("/reports");
     };
 
-<<<<<<< HEAD
     const handleNotedByUserSelect = async (user: csclient.UserSimple) => {
         const userName = `${user.nameFirst} ${user.nameLast}`.trim();
         setNotedBy(userName);
@@ -319,38 +233,10 @@
         setApprovalConfirmed(false);
         setApprovalCheckbox(false);
         setNotedBySignatureUrl(null);
-=======
-    /**
-     * Handle selection of a user for the "noted by" field
-     * Reason: Load the selected user's signature and update the report data
-     */
-    const handleNotedByUserSelect = async (user: csclient.UserSimple) => {
-        setNotedBy(user.id); // Store the user ID instead of name
-        setSelectedNotedByUser(user);
-
-        // Load the selected user's signature if available
-        if (user.signatureUrn) {
-            try {
-                const response = await csclient.getUserSignatureEndpointV1UsersSignatureGet({
-                    query: { fn: user.signatureUrn },
-                });
-
-                if (response.data) {
-                    const signatureUrl = URL.createObjectURL(response.data as Blob);
-                    setNotedBySignatureUrl(signatureUrl);
-                }
-            } catch (error) {
-                console.error("Failed to load noted by user signature:", error);
-            }
-        } else {
-            setNotedBySignatureUrl(null);
-        }
->>>>>>> 14c3d07c
 
         setUserSelectModalOpened(false);
     };
 
-<<<<<<< HEAD
     const openApprovalModal = () => {
         setApprovalCheckbox(false);
         setApprovalModalOpened(true);
@@ -361,22 +247,12 @@
         setSelectedNotedByUser(null);
         setApprovalConfirmed(false);
         setApprovalCheckbox(false);
-=======
-    /**
-     * Clear the noted by user selection
-     * Reason: Allow user to remove the noted by selection and signature
-     */
-    const handleClearNotedBy = () => {
-        setNotedBy(null);
-        setSelectedNotedByUser(null);
->>>>>>> 14c3d07c
         if (notedBySignatureUrl) {
             URL.revokeObjectURL(notedBySignatureUrl);
             setNotedBySignatureUrl(null);
         }
     };
 
-<<<<<<< HEAD
     const handleApprovalConfirm = async () => {
         if (!approvalCheckbox || !selectedNotedByUser?.signatureUrn) return;
 
@@ -402,8 +278,6 @@
         setApprovalModalOpened(false);
     };
 
-=======
->>>>>>> 14c3d07c
     const handleDateSelect = useCallback(
         (date: Date | null) => {
             if (!date) return;
@@ -1008,11 +882,7 @@
                             </Box>
                             <div style={{ textAlign: "center" }}>
                                 <Text fw={600} size="sm">
-<<<<<<< HEAD
                                     {preparedBy || "NAME"}
-=======
-                                    {preparedBy || "N/A"}
->>>>>>> 14c3d07c
                                 </Text>
                                 <Text size="xs" c="dimmed">
                                     {userCtx.userInfo?.position || "Position"}
@@ -1021,7 +891,6 @@
                         </Stack>
                     </Card>
 
-<<<<<<< HEAD
                     {/* Noted by */}
                     <Card withBorder p="md" style={{ position: "relative" }}>
                         <Badge
@@ -1042,20 +911,6 @@
                                 <Text size="sm" c="dimmed" fw={500}>
                                     Noted by
                                 </Text>
-=======
-                    {/* Noted By */}
-                    <Card withBorder p="md">
-                        <Stack gap="sm" align="center">
-                            <Group justify="space-between" w="100%" align="center">
-                                <Group gap="xs" align="center">
-                                    <Text size="sm" c="dimmed" fw={500}>
-                                        Noted by
-                                    </Text>
-                                    <Badge size="sm" color={selectedNotedByUser ? "green" : "orange"} variant="light">
-                                        {selectedNotedByUser ? "Selected" : "Not Selected"}
-                                    </Badge>
-                                </Group>
->>>>>>> 14c3d07c
                                 {selectedNotedByUser ? (
                                     <Button size="xs" variant="subtle" color="red" onClick={handleClearNotedBy}>
                                         Clear
@@ -1079,11 +934,7 @@
                                     overflow: "hidden",
                                 }}
                             >
-<<<<<<< HEAD
                                 {notedBySignatureUrl && approvalConfirmed ? (
-=======
-                                {notedBySignatureUrl ? (
->>>>>>> 14c3d07c
                                     <Image
                                         src={notedBySignatureUrl}
                                         alt="Noted by signature"
@@ -1092,28 +943,16 @@
                                         h="100%"
                                     />
                                 ) : (
-<<<<<<< HEAD
                                     <Stack align="center" gap="xs">
                                         <Text size="xs" c="dimmed">
                                             {selectedNotedByUser ? "Awaiting Approval" : "Signature"}
                                         </Text>
                                     </Stack>
-=======
-                                    <Text size="xs" c="dimmed">
-                                        Signature
-                                    </Text>
->>>>>>> 14c3d07c
                                 )}
                             </Box>
                             <div style={{ textAlign: "center" }}>
                                 <Text fw={600} size="sm">
-<<<<<<< HEAD
                                     {notedBy || "NAME"}
-=======
-                                    {selectedNotedByUser
-                                        ? `${selectedNotedByUser.nameFirst} ${selectedNotedByUser.nameLast}`.trim()
-                                        : "N/A"}
->>>>>>> 14c3d07c
                                 </Text>
                                 <Text size="xs" c="dimmed">
                                     {selectedNotedByUser?.position || "Position"}
@@ -1136,7 +975,6 @@
                     </Card>
                 </SimpleGrid>
 
-<<<<<<< HEAD
                 {/* Action Buttons */}
                 <Group justify="flex-end" gap="md">
                     <Button variant="outline" onClick={handleClose} className="hover:bg-gray-100">
@@ -1145,8 +983,6 @@
                     <SplitButton onSubmit={handleSubmit}>Submit</SplitButton>
                 </Group>
 
-=======
->>>>>>> 14c3d07c
                 {/* User Selection Modal for "Noted By" */}
                 <Modal
                     opened={userSelectModalOpened}
@@ -1203,7 +1039,6 @@
                     </Stack>
                 </Modal>
 
-<<<<<<< HEAD
                 {/* Approval Confirmation Modal */}
                 <Modal
                     opened={approvalModalOpened}
@@ -1251,8 +1086,6 @@
                     </Stack>
                 </Modal>
 
-=======
->>>>>>> 14c3d07c
                 {/* Edit Modal */}
                 <Modal
                     opened={modalOpened}
