--- conflicted
+++ resolved
@@ -37,12 +37,7 @@
     return schoolLogo;
 }
 
-<<<<<<< HEAD
-
-export async function UpdateSchoolInfo(school: SchoolType): Promise<SchoolType> {
-=======
 export async function UpdateSchoolInfo(school: SchoolUpdateType): Promise<SchoolType> {
->>>>>>> 77c9aecd
     const centralServerResponse = await ky.patch(`${endpoint}/schools`, {
         headers: { Authorization: GetAccessTokenHeader() },
         json: school,
