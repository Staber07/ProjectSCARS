"use client";
import { userAvatarConfig } from "@/lib/info";
import { useUser } from "@/lib/providers/user";
import { RoleType, SchoolType, UserPublicType, UserUpdateType } from "@/lib/types";
import {
    Button,
    Card,
    Center,
    FileButton,
    Flex,
    Group,
    Image,
    Modal,
    Select,
    Switch,
    TextInput,
    Tooltip,
} from "@mantine/core";
import { useForm } from "@mantine/form";
import { useDisclosure } from "@mantine/hooks";
import { notifications } from "@mantine/notifications";
import {
    IconCircleDashedCheck,
    IconCircleDashedX,
    IconDeviceFloppy,
    IconPencilCheck,
    IconSendOff,
    IconUser,
} from "@tabler/icons-react";
import { motion } from "motion/react";
<<<<<<< HEAD
import { memo, useCallback, useEffect, useMemo, useState } from "react";
import { useForm } from "@mantine/form";
=======
import { useEffect, useState } from "react";
>>>>>>> 30a27178

interface EditUserProps {
    index: number;
    user: UserPublicType;
    availableSchools: SchoolType[];
    availableRoles: RoleType[];
    currentPage: number;
    setIndex: React.Dispatch<React.SetStateAction<number | null>>;
    fetchUsers: (page: number) => void;
    UpdateUserInfo: (userInfo: UserUpdateType) => Promise<UserPublicType>;
    UploadUserAvatar: (userId: string, file: File) => Promise<UserPublicType>;
    fetchUserAvatar: (avatarUrn: string) => string | undefined;
}

<<<<<<< HEAD
const UserAvatar = memo(({ url, onUpload }: { url: string | null; onUpload: (file: File | null) => void }) => (
    <Center>
        <Card shadow="sm" radius="xl" withBorder style={{ position: "relative", cursor: "pointer" }}>
            <FileButton onChange={onUpload} accept="image/png,image/jpeg">
                {(props) => (
                    <motion.div whileHover={{ scale: 1.05 }} style={{ position: "relative" }} {...props}>
                        {url ? (
                            <Image id="edit-user-avatar" src={url} alt="User Avatar" h={150} w={150} radius="xl" />
                        ) : (
                            <IconUser size={150} color="gray" />
                        )}
                        <motion.div
                            initial={{ opacity: 0 }}
                            whileHover={{ opacity: 1 }}
                            style={{
                                position: "absolute",
                                top: 0,
                                left: 0,
                                right: 0,
                                bottom: 0,
                                backgroundColor: "rgba(0, 0, 0, 0.5)",
                                borderRadius: "var(--mantine-radius-xl)",
                                display: "flex",
                                alignItems: "center",
                                justifyContent: "center",
                                color: "white",
                                fontWeight: 500,
                            }}
                        >
                            Upload Picture
                        </motion.div>
                    </motion.div>
                )}
            </FileButton>
        </Card>
    </Center>
));

const FormField = memo(
    ({
        label,
        value,
        onChange,
        disabled,
        tooltip,
    }: {
        label: string;
        value: string;
        onChange: (value: string) => void;
        disabled: boolean;
        tooltip: string;
    }) => (
        <Tooltip disabled={!disabled} label={tooltip} withArrow>
            <TextInput
                disabled={disabled}
                label={label}
                value={value}
                onChange={(e) => onChange(e.currentTarget.value)}
            />
        </Tooltip>
    )
);
=======
interface EditUserValues {
    id: string;
    username: string | null;
    nameFirst: string | null;
    nameMiddle: string | null;
    nameLast: string | null;
    email: string | null;
    school: string | null;
    role: string | null;
    deactivated: boolean;
    forceUpdateInfo: boolean;
}
>>>>>>> 30a27178

export function EditUserComponent({
    index,
    user,
    availableSchools,
    availableRoles,
    currentPage,
    setIndex,
    fetchUsers,
    UpdateUserInfo,
    UploadUserAvatar,
    fetchUserAvatar,
}: EditUserProps) {
    const [editUserAvatar, setEditUserAvatar] = useState<File | null>(null);
    const [editUserAvatarUrl, setEditUserAvatarUrl] = useState<string | null>(null);
    const [buttonLoading, buttonStateHandler] = useDisclosure(false);
    const userCtx = useUser();
<<<<<<< HEAD

    const formValues = useMemo(
        () => ({
            id: user.id,
            username: user.username || "",
            nameFirst: user.nameFirst || "",
            nameMiddle: user.nameMiddle || "",
            nameLast: user.nameLast || "",
            email: user.email || "",
            schoolId: user.schoolId || null,
            roleId: user.roleId || null,
            deactivated: user.deactivated || false,
            forceUpdateInfo: user.forceUpdateInfo || false,
        }),
        [user]
    );

    const form = useForm({
        initialValues: formValues,
    });

    const schoolOptions = useMemo(
        () =>
            availableSchools.map((school) => ({
                value: school.id.toString(),
                label: `${school.name}${school.address ? ` (${school.address})` : ""}`,
            })),
        [availableSchools]
    );

    const roleOptions = useMemo(
        () =>
            availableRoles.map((role) => ({
                value: role.id.toString(),
                label: role.description,
            })),
        [availableRoles]
    );

=======
    const availableSchoolNames = availableSchools.map(
        (school) => `${school.name}${school.address ? ` (${school.address})` : ""}`
    );
    const availableRoleDescriptions = availableRoles.map((role) => role.description);
    const form = useForm<EditUserValues>({
        mode: "uncontrolled",
        initialValues: {
            id: user.id,
            username: user.username || null,
            nameFirst: user.nameFirst || null,
            nameMiddle: user.nameMiddle || null,
            nameLast: user.nameLast || null,
            email: user.email || null,
            school: availableSchools.find((school) => school.id === user.schoolId)?.name || null,
            role: availableRoles.find((role) => role.id === user.roleId)?.description || null,
            deactivated: user.deactivated,
            forceUpdateInfo: user.forceUpdateInfo,
        },
    });

    console.debug("form initial values:", form.values);
>>>>>>> 30a27178
    useEffect(() => {
        console.debug("EditUserComponent mounted with index:", index);
        if (user.avatarUrn) {
            const avatarUrl = fetchUserAvatar(user.avatarUrn);
            setEditUserAvatarUrl(avatarUrl ? avatarUrl : null);
        } else {
            setEditUserAvatar(null);
            setEditUserAvatarUrl(null);
        }
    }, [index, user, fetchUserAvatar]);

    const setAvatar = async (file: File | null) => {
        if (file === null) {
            console.debug("No file selected, skipping upload...");
            return;
        }
        const fileSizeMB = file.size / (1024 * 1024);
        if (fileSizeMB > userAvatarConfig.MAX_FILE_SIZE_MB) {
            notifications.show({
                id: "file-too-large",
                title: "File Too Large",
                message: `File size ${fileSizeMB.toFixed(2)} MB exceeds the 2 MB limit.`,
                color: "red",
                icon: <IconSendOff />,
            });
            return;
        }
        if (!userAvatarConfig.ALLOWED_FILE_TYPES.includes(file.type)) {
            notifications.show({
                id: "invalid-file-type",
                title: "Invalid File Type",
                message: `Unsupported file type: ${file.type}. Allowed: JPG, PNG, WEBP.`,
                color: "red",
                icon: <IconSendOff />,
            });
            return;
        }

        setEditUserAvatar(file);
        setEditUserAvatarUrl((prevUrl) => {
            if (prevUrl) {
                URL.revokeObjectURL(prevUrl); // Clean up previous URL
            }
            return URL.createObjectURL(file); // Create a new URL for the selected file
        });
    };
<<<<<<< HEAD

    const handleAvatarUpload = useCallback(
        async (file: File | null) => {
            if (file === null) {
                console.debug("No file selected, skipping upload...");
                return;
            }
            const fileSizeMB = file.size / (1024 * 1024);
            if (fileSizeMB > userAvatarConfig.MAX_FILE_SIZE_MB) {
                notifications.show({
                    id: "file-too-large",
                    title: "File Too Large",
                    message: `File size ${fileSizeMB.toFixed(2)} MB exceeds the 2 MB limit.`,
                    color: "red",
                    icon: <IconSendOff />,
                });
                return;
            }
            if (!userAvatarConfig.ALLOWED_FILE_TYPES.includes(file.type)) {
                notifications.show({
                    id: "invalid-file-type",
                    title: "Invalid File Type",
                    message: `Unsupported file type: ${file.type}. Allowed: JPG, PNG, WEBP.`,
                    color: "red",
                    icon: <IconSendOff />,
                });
                return;
            }

            setEditUserAvatar(file);
            setEditUserAvatarUrl((prevUrl) => {
                if (prevUrl) {
                    URL.revokeObjectURL(prevUrl); // Clean up previous URL
                }
                return URL.createObjectURL(file); // Create a new URL for the selected file
            });
        },
        [userAvatarConfig.MAX_FILE_SIZE_MB, userAvatarConfig.ALLOWED_FILE_TYPES]
    );

    const handleSave = useCallback(async () => {
        buttonStateHandler.open();
        if (editIndex !== null && userChanges) {
            try {
                // Create a clean update object with only modified fields
                const newUserInfo: UserUpdateType = {
                    id: userChanges.id,
                    // Only include fields that have actually changed
                    ...(editUser?.username !== user.username && { username: editUser?.username }),
                    ...(editUser?.nameFirst !== user.nameFirst && { nameFirst: editUser?.nameFirst }),
                    ...(editUser?.nameMiddle !== user.nameMiddle && { nameMiddle: editUser?.nameMiddle }),
                    ...(editUser?.nameLast !== user.nameLast && { nameLast: editUser?.nameLast }),
                    ...(editUser?.email !== user.email && { email: editUser?.email }),
                    ...(editUser?.schoolId !== user.schoolId && { schoolId: editUser?.schoolId }),
                    ...(editUser?.roleId !== user.roleId && { roleId: editUser?.roleId }),
                    ...(editUser?.deactivated !== user.deactivated && { deactivated: editUser?.deactivated }),
                    ...(editUser?.forceUpdateInfo !== user.forceUpdateInfo && {
                        forceUpdateInfo: editUser?.forceUpdateInfo,
                    }),
                    // Set these to null as they shouldn't be modified in this context
                    finishedTutorials: null,
                    password: null,
                };

                console.debug("Sending update with payload:", newUserInfo);

                // Wait for user info update
                const updatedUser = await UpdateUserInfo(newUserInfo);

                // Update local state with new user data
                setEditUser(updatedUser);

                // Update users list immediately
                setUsers((prevUsers) => {
                    const updatedUsers = [...prevUsers];
                    updatedUsers[editIndex] = updatedUser;
                    return updatedUsers;
                });

                // Handle avatar upload if needed
                if (editUserAvatar) {
                    try {
                        console.debug("Uploading avatar...");
                        const userWithNewAvatar = await UploadUserAvatar(userChanges.id, editUserAvatar);

                        // Update local state again with new avatar
                        setUsers((prevUsers) => {
                            const updatedUsers = [...prevUsers];
                            updatedUsers[editIndex] = {
                                ...updatedUser,
                                avatarUrn: userWithNewAvatar.avatarUrn,
                            };
                            return updatedUsers;
                        });

                        if (userWithNewAvatar.avatarUrn) {
                            await fetchUserAvatar(userWithNewAvatar.avatarUrn);
                            notifications.show({
                                id: "avatar-upload-success",
                                title: "Success",
                                message: "Avatar uploaded successfully.",
                                color: "green",
                                icon: <IconPencilCheck />,
                            });
                        }
                    } catch (error) {
                        console.error("Avatar upload failed:", error);
                        notifications.show({
                            id: "avatar-upload-error",
                            title: "Avatar Upload Failed",
                            message: error instanceof Error ? error.message : "Failed to upload avatar",
                            color: "red",
                            icon: <IconSendOff />,
                        });
=======
    const handleSave = async (values: EditUserValues): Promise<void> => {
        buttonStateHandler.open();
        const schoolId = availableSchools.find((school) => school.name === values.school);
        if (values.school && !schoolId) {
            notifications.show({
                id: "school-not-found",
                title: "Error",
                message: "Selected school not found.",
                color: "red",
                icon: <IconSendOff />,
            });
            buttonStateHandler.close();
            return;
        }

        const roleId = availableRoles.find((role) => role.description === values.role);
        if (!roleId) {
            notifications.show({
                id: "role-not-found",
                title: "Error",
                message: "Selected role not found.",
                color: "red",
                icon: <IconSendOff />,
            });
            buttonStateHandler.close();
            return;
        }

        // NOTE: Only update fields that have changed
        const newUserInfo: UserUpdateType = {
            id: values.id,
            username: values.username !== user.username ? values.username : undefined,
            nameFirst: values.nameFirst !== user.nameFirst ? values.nameFirst : undefined,
            nameMiddle: values.nameMiddle !== user.nameMiddle ? values.nameMiddle : undefined,
            nameLast: values.nameLast !== user.nameLast ? values.nameLast : undefined,
            email: values.email !== user.email ? values.email : undefined,
            schoolId: schoolId?.id !== user.schoolId ? schoolId?.id : undefined,
            roleId: roleId.id !== user.roleId ? roleId.id : undefined,
            deactivated: values.deactivated !== user.deactivated ? values.deactivated : undefined,
            forceUpdateInfo: values.forceUpdateInfo !== user.forceUpdateInfo ? values.forceUpdateInfo : undefined,
            finishedTutorials: null,
            password: null,
        };
        try {
            let updatedUser = await UpdateUserInfo(newUserInfo);
            notifications.show({
                id: "user-update-success",
                title: "Success",
                message: "User information updated successfully.",
                color: "green",
                icon: <IconPencilCheck />,
            });

            if (editUserAvatar) {
                try {
                    console.debug("Uploading avatar...");
                    updatedUser = await UploadUserAvatar(values.id, editUserAvatar);
                    if (updatedUser.avatarUrn) {
                        fetchUserAvatar(updatedUser.avatarUrn);
                        console.debug("Avatar uploaded successfully.");
                        notifications.show({
                            id: "avatar-upload-success",
                            title: "Success",
                            message: "Avatar uploaded successfully.",
                            color: "green",
                            icon: <IconPencilCheck />,
                        });
                    }
                } catch (error) {
                    if (error instanceof Error) {
                        const detail = error.message || "Failed to upload avatar.";
                        console.error("Avatar upload failed:", detail);
                        notifications.show({
                            id: "avatar-upload-error",
                            title: "Avatar Upload Failed",
                            message: detail,
                            color: "red",
                            icon: <IconSendOff />,
                        });
                        throw new Error(detail);
>>>>>>> 30a27178
                    }
                    buttonStateHandler.close();
                }
<<<<<<< HEAD

                // Show success notification
                notifications.show({
                    id: "user-update-success",
                    title: "Success",
                    message: "User information updated successfully.",
                    color: "green",
                    icon: <IconPencilCheck />,
                });

                // Refresh the users list to ensure consistency
                await fetchUsers(currentPage);

                // Reset states
                setEditIndex(null);
                setEditUser(null);
                setEditUserAvatar(null);
                setUserChanges(null);
            } catch (error) {
                console.error("Update process failed:", error);
                notifications.show({
                    id: "user-update-error",
                    title: "Error",
                    message: error instanceof Error ? error.message : "Failed to update user information",
=======
            }
            if (updatedUser.avatarUrn && updatedUser.avatarUrn.trim() !== "") {
                fetchUserAvatar(updatedUser.avatarUrn);
            }
            fetchUsers(currentPage);
            setIndex(null);
        } catch (error) {
            if (error instanceof Error && error.message.includes("status code 403")) {
                const detail = error.message || "Failed to update user information.";
                notifications.show({
                    id: "user-update-error",
                    title: "Error",
                    message: detail,
>>>>>>> 30a27178
                    color: "red",
                    icon: <IconSendOff />,
                });
            } finally {
                buttonStateHandler.close();
            }
<<<<<<< HEAD
        }
    }, [editIndex, userChanges, editUser, editUserAvatar]);

    // Memoize permission checks
    const permissions = useMemo(
        () => ({
            canModifyUsername:
                userCtx.userInfo?.id === userChanges?.id
                    ? userCtx.userPermissions?.includes("users:self:modify:username")
                    : userCtx.userPermissions?.includes("users:global:modify:username"),
            canModifyName:
                userCtx.userInfo?.id === userChanges?.id
                    ? userCtx.userPermissions?.includes("users:self:modify:name")
                    : userCtx.userPermissions?.includes("users:global:modify:name"),
            canModifyEmail:
                userCtx.userInfo?.id === userChanges?.id
                    ? userCtx.userPermissions?.includes("users:self:modify:email")
                    : userCtx.userPermissions?.includes("users:global:modify:email"),
            canModifySchool:
                userCtx.userInfo?.id === userChanges?.id
                    ? userCtx.userPermissions?.includes("users:self:modify:school")
                    : userCtx.userPermissions?.includes("users:global:modify:school"),
            canModifyRole:
                userCtx.userInfo?.id === userChanges?.id
                    ? userCtx.userPermissions?.includes("users:self:modify:role")
                    : userCtx.userPermissions?.includes("users:global:modify:role"),
            canDeactivate:
                userCtx.userInfo?.id === userChanges?.id
                    ? userCtx.userPermissions?.includes("users:self:deactivate")
                    : userCtx.userPermissions?.includes("users:global:deactivate"),
            canForceUpdate:
                userCtx.userInfo?.id === userChanges?.id
                    ? userCtx.userPermissions?.includes("users:self:forceupdate")
                    : userCtx.userPermissions?.includes("users:global:forceupdate"),
        }),
        [userCtx.userInfo?.id, userChanges?.id, userCtx.userPermissions]
    );

    return (
        <Modal opened={editIndex !== null} onClose={() => setEditIndex(null)} title="Edit User" centered>
            {editUser && (
                <Flex direction="column" gap="md">
                    <UserAvatar url={editUserAvatarUrl} onUpload={handleAvatarUpload} />

                    <FormField
                        label="Username"
                        value={editUser.username || ""}
                        onChange={(value) => setEditUser({ ...editUser, username: value })}
                        disabled={!permissions.canModifyUsername}
                        tooltip="Username cannot be changed"
                    />

                    <FormField
                        label="First Name"
                        value={editUser.nameFirst || ""}
                        onChange={(value) => setEditUser({ ...editUser, nameFirst: value })}
                        disabled={!permissions.canModifyName}
                        tooltip="Name cannot be changed"
                    />

                    <FormField
                        label="Middle Name"
                        value={editUser.nameMiddle || ""}
                        onChange={(value) => setEditUser({ ...editUser, nameMiddle: value })}
                        disabled={!permissions.canModifyName}
                        tooltip="Name cannot be changed"
                    />

                    <FormField
                        label="Last Name"
                        value={editUser.nameLast || ""}
                        onChange={(value) => setEditUser({ ...editUser, nameLast: value })}
                        disabled={!permissions.canModifyName}
                        tooltip="Name cannot be changed"
                    />

=======
            console.error("Update process failed:", error);
            notifications.show({
                id: "user-update-error",
                title: "Error",
                message: (error as Error).message || "Failed to update user information. Please try again later.",
                color: "red",
                icon: <IconSendOff />,
            });
        }
        buttonStateHandler.close();
    };

    return (
        <Modal opened={index !== null} onClose={() => setIndex(null)} title="Edit User" centered>
            <Flex direction="column" gap="md">
                <Center>
                    <Card shadow="sm" radius="xl" withBorder style={{ position: "relative", cursor: "pointer" }}>
                        <FileButton onChange={setAvatar} accept="image/png,image/jpeg">
                            {(props) => (
                                <motion.div whileHover={{ scale: 1.05 }} style={{ position: "relative" }} {...props}>
                                    {editUserAvatarUrl ? (
                                        <Image
                                            id="edit-user-avatar"
                                            src={editUserAvatarUrl}
                                            alt="User Avatar"
                                            h={150}
                                            w={150}
                                            radius="xl"
                                        />
                                    ) : (
                                        <IconUser size={150} color="gray" />
                                    )}
                                    <motion.div
                                        initial={{ opacity: 0 }}
                                        whileHover={{ opacity: 1 }}
                                        style={{
                                            position: "absolute",
                                            top: 0,
                                            left: 0,
                                            right: 0,
                                            bottom: 0,
                                            backgroundColor: "rgba(0, 0, 0, 0.5)",
                                            borderRadius: "var(--mantine-radius-xl)",
                                            display: "flex",
                                            alignItems: "center",
                                            justifyContent: "center",
                                            color: "white",
                                            fontWeight: 500,
                                        }}
                                    >
                                        Upload Picture
                                    </motion.div>
                                </motion.div>
                            )}
                        </FileButton>
                    </Card>
                </Center>
                {editUserAvatar && (
                    <Button
                        variant="outline"
                        color="red"
                        mt="md"
                        onClick={() => {
                            setEditUserAvatar(null);
                            setEditUserAvatarUrl(null);
                        }}
                    >
                        Remove Profile Picture
                    </Button>
                )}
                <form
                    onSubmit={form.onSubmit(handleSave)}
                    onKeyDown={(e) => {
                        if (e.key === "Enter") {
                            e.preventDefault();
                            form.onSubmit(handleSave)();
                        }
                    }}
                >
                    <Tooltip
                        disabled={
                            userCtx.userInfo?.id === user?.id
                                ? userCtx.userPermissions?.includes("users:self:modify:username")
                                : userCtx.userPermissions?.includes("users:global:modify:username")
                        }
                        label="Username cannot be changed"
                        withArrow
                    >
                        <TextInput
                            disabled={
                                userCtx.userInfo?.id === user?.id
                                    ? !userCtx.userPermissions?.includes("users:self:modify:username")
                                    : !userCtx.userPermissions?.includes("users:global:modify:username")
                            }
                            label="Username"
                            placeholder="Username"
                            key={form.key("username")}
                            {...form.getInputProps("username")}
                        />
                    </Tooltip>
                    <Tooltip
                        disabled={
                            userCtx.userInfo?.id === user?.id
                                ? userCtx.userPermissions?.includes("users:self:modify:name")
                                : userCtx.userPermissions?.includes("users:global:modify:name")
                        }
                        label="Name cannot be changed"
                        withArrow
                    >
                        <TextInput
                            disabled={
                                userCtx.userInfo?.id === user?.id
                                    ? !userCtx.userPermissions?.includes("users:self:modify:name")
                                    : !userCtx.userPermissions?.includes("users:global:modify:name")
                            }
                            label="First Name"
                            placeholder="First Name"
                            key={form.key("nameFirst")}
                            {...form.getInputProps("nameFirst")}
                        />
                    </Tooltip>
                    <Tooltip
                        disabled={
                            userCtx.userInfo?.id === user?.id
                                ? userCtx.userPermissions?.includes("users:self:modify:name")
                                : userCtx.userPermissions?.includes("users:global:modify:name")
                        }
                        label="Name cannot be changed"
                        withArrow
                    >
                        <TextInput
                            disabled={
                                userCtx.userInfo?.id === user?.id
                                    ? !userCtx.userPermissions?.includes("users:self:modify:name")
                                    : !userCtx.userPermissions?.includes("users:global:modify:name")
                            }
                            label="Middle Name"
                            placeholder="Middle Name"
                            key={form.key("nameMiddle")}
                            {...form.getInputProps("nameMiddle")}
                        />
                    </Tooltip>
                    <Tooltip
                        disabled={
                            userCtx.userInfo?.id === user?.id
                                ? userCtx.userPermissions?.includes("users:self:modify:name")
                                : userCtx.userPermissions?.includes("users:global:modify:name")
                        }
                        label="Name cannot be changed"
                        withArrow
                    >
                        <TextInput
                            disabled={
                                userCtx.userInfo?.id === user?.id
                                    ? !userCtx.userPermissions?.includes("users:self:modify:name")
                                    : !userCtx.userPermissions?.includes("users:global:modify:name")
                            }
                            label="Last Name"
                            placeholder="Last Name"
                            key={form.key("nameLast")}
                            {...form.getInputProps("nameLast")}
                        />
                    </Tooltip>
>>>>>>> 30a27178
                    <Tooltip
                        disabled={
                            userCtx.userInfo?.id === user?.id
                                ? userCtx.userPermissions?.includes("users:self:modify:email")
                                : userCtx.userPermissions?.includes("users:global:modify:email")
                        }
                        label="Email cannot be changed"
                        withArrow
                    >
                        <TextInput
                            disabled={
                                userCtx.userInfo?.id === user?.id
                                    ? !userCtx.userPermissions?.includes("users:self:modify:email")
                                    : !userCtx.userPermissions?.includes("users:global:modify:email")
                            }
                            label="Email"
                            placeholder="Email"
                            rightSection={
                                form.values.email &&
                                (user.emailVerified && form.values.email === user.email ? (
                                    <Tooltip
                                        label="This email has been verified. You're good to go!"
                                        withArrow
                                        multiline
                                        w={250}
                                    >
                                        <IconCircleDashedCheck size={16} color="green" />
                                    </Tooltip>
                                ) : (
                                    <Tooltip label="This email has not yet been verified." withArrow multiline w={250}>
                                        <IconCircleDashedX size={16} color="gray" />
                                    </Tooltip>
                                ))
                            }
                            key={form.key("email")}
                            {...form.getInputProps("email")}
                        />
                    </Tooltip>
                    <Tooltip
                        disabled={
                            userCtx.userInfo?.id === user?.id
                                ? userCtx.userPermissions?.includes("users:self:modify:school")
                                : userCtx.userPermissions?.includes("users:global:modify:school")
                        }
                        label="School cannot be changed"
                        withArrow
                    >
                        <Select
                            disabled={
                                userCtx.userInfo?.id === user?.id
                                    ? !userCtx.userPermissions?.includes("users:self:modify:school")
                                    : !userCtx.userPermissions?.includes("users:global:modify:school")
                            }
                            label="Assigned School"
                            placeholder="School"
<<<<<<< HEAD
                            data={schoolOptions}
                            onChange={(e) => {
                                const school = availableSchools.find(
                                    (s) => `${s.name}${s.address ? ` (${s.address})` : ""}` === e
                                );
                                setEditUser({ ...editUser, schoolId: school?.id ?? null });
                            }}
=======
                            data={availableSchoolNames}
                            key={form.key("school")}
                            {...form.getInputProps("school")}
>>>>>>> 30a27178
                        />
                    </Tooltip>
                    <Tooltip
                        disabled={
                            userCtx.userInfo?.id === user?.id
                                ? userCtx.userPermissions?.includes("users:self:modify:role")
                                : userCtx.userPermissions?.includes("users:global:modify:role")
                        }
                        label="Role cannot be changed"
                        withArrow
                    >
                        <Select
                            disabled={
                                userCtx.userInfo?.id === user?.id
                                    ? !userCtx.userPermissions?.includes("users:self:modify:role")
                                    : !userCtx.userPermissions?.includes("users:global:modify:role")
                            }
                            label="Role"
                            placeholder="Role"
<<<<<<< HEAD
                            data={roleOptions}
                            value={editUser.roleId?.toString()}
                            onChange={(value) => {
                                if (value) {
                                    const roleId = parseInt(value);
                                    setEditUser({ ...editUser, roleId });
                                    // Also update userChanges to ensure the change is tracked
                                    setUserChanges((prev) => ({
                                        ...(prev ?? { id: user.id }),
                                        roleId,
                                    }));
                                }
                            }}
=======
                            data={availableRoleDescriptions}
                            key={form.key("role")}
                            {...form.getInputProps("role")}
>>>>>>> 30a27178
                        />
                    </Tooltip>
                    <Group mt="md">
                        <Tooltip
                            disabled={
                                userCtx.userInfo?.id === user?.id
                                    ? userCtx.userPermissions?.includes("users:self:deactivate")
                                    : userCtx.userPermissions?.includes("users:global:deactivate")
                            }
                            label="Deactivation status cannot be changed"
                            withArrow
                        >
                            <Switch
                                disabled={
                                    userCtx.userInfo?.id === user?.id
                                        ? !userCtx.userPermissions?.includes("users:self:deactivate")
                                        : !userCtx.userPermissions?.includes("users:global:deactivate")
                                }
                                label="Deactivated"
                                placeholder="Deactivated"
                                key={form.key("deactivated")}
                                {...form.getInputProps("deactivated", { type: "checkbox" })}
                            />
                        </Tooltip>
                        <Tooltip
                            disabled={
                                userCtx.userInfo?.id === user?.id
                                    ? userCtx.userPermissions?.includes("users:self:forceupdate")
                                    : userCtx.userPermissions?.includes("users:global:forceupdate")
                            }
                            label="Force Update Required cannot be changed"
                            withArrow
                        >
                            <Switch
                                disabled={
                                    userCtx.userInfo?.id === user?.id
                                        ? !userCtx.userPermissions?.includes("users:self:forceupdate")
                                        : !userCtx.userPermissions?.includes("users:global:forceupdate")
                                }
                                label="Force Update Required"
                                placeholder="Force Update Required"
                                key={form.key("forceUpdateInfo")}
                                {...form.getInputProps("forceUpdateInfo", { type: "checkbox" })}
                            />
                        </Tooltip>
                    </Group>
                    <Button loading={buttonLoading} rightSection={<IconDeviceFloppy />} type="submit" fullWidth mt="xl">
                        Save
                    </Button>
                </form>
            </Flex>
        </Modal>
    );
}<|MERGE_RESOLUTION|>--- conflicted
+++ resolved
@@ -28,12 +28,8 @@
     IconUser,
 } from "@tabler/icons-react";
 import { motion } from "motion/react";
-<<<<<<< HEAD
-import { memo, useCallback, useEffect, useMemo, useState } from "react";
-import { useForm } from "@mantine/form";
-=======
+
 import { useEffect, useState } from "react";
->>>>>>> 30a27178
 
 interface EditUserProps {
     index: number;
@@ -48,70 +44,7 @@
     fetchUserAvatar: (avatarUrn: string) => string | undefined;
 }
 
-<<<<<<< HEAD
-const UserAvatar = memo(({ url, onUpload }: { url: string | null; onUpload: (file: File | null) => void }) => (
-    <Center>
-        <Card shadow="sm" radius="xl" withBorder style={{ position: "relative", cursor: "pointer" }}>
-            <FileButton onChange={onUpload} accept="image/png,image/jpeg">
-                {(props) => (
-                    <motion.div whileHover={{ scale: 1.05 }} style={{ position: "relative" }} {...props}>
-                        {url ? (
-                            <Image id="edit-user-avatar" src={url} alt="User Avatar" h={150} w={150} radius="xl" />
-                        ) : (
-                            <IconUser size={150} color="gray" />
-                        )}
-                        <motion.div
-                            initial={{ opacity: 0 }}
-                            whileHover={{ opacity: 1 }}
-                            style={{
-                                position: "absolute",
-                                top: 0,
-                                left: 0,
-                                right: 0,
-                                bottom: 0,
-                                backgroundColor: "rgba(0, 0, 0, 0.5)",
-                                borderRadius: "var(--mantine-radius-xl)",
-                                display: "flex",
-                                alignItems: "center",
-                                justifyContent: "center",
-                                color: "white",
-                                fontWeight: 500,
-                            }}
-                        >
-                            Upload Picture
-                        </motion.div>
-                    </motion.div>
-                )}
-            </FileButton>
-        </Card>
-    </Center>
-));
-
-const FormField = memo(
-    ({
-        label,
-        value,
-        onChange,
-        disabled,
-        tooltip,
-    }: {
-        label: string;
-        value: string;
-        onChange: (value: string) => void;
-        disabled: boolean;
-        tooltip: string;
-    }) => (
-        <Tooltip disabled={!disabled} label={tooltip} withArrow>
-            <TextInput
-                disabled={disabled}
-                label={label}
-                value={value}
-                onChange={(e) => onChange(e.currentTarget.value)}
-            />
-        </Tooltip>
-    )
-);
-=======
+
 interface EditUserValues {
     id: string;
     username: string | null;
@@ -124,7 +57,7 @@
     deactivated: boolean;
     forceUpdateInfo: boolean;
 }
->>>>>>> 30a27178
+
 
 export function EditUserComponent({
     index,
@@ -142,47 +75,6 @@
     const [editUserAvatarUrl, setEditUserAvatarUrl] = useState<string | null>(null);
     const [buttonLoading, buttonStateHandler] = useDisclosure(false);
     const userCtx = useUser();
-<<<<<<< HEAD
-
-    const formValues = useMemo(
-        () => ({
-            id: user.id,
-            username: user.username || "",
-            nameFirst: user.nameFirst || "",
-            nameMiddle: user.nameMiddle || "",
-            nameLast: user.nameLast || "",
-            email: user.email || "",
-            schoolId: user.schoolId || null,
-            roleId: user.roleId || null,
-            deactivated: user.deactivated || false,
-            forceUpdateInfo: user.forceUpdateInfo || false,
-        }),
-        [user]
-    );
-
-    const form = useForm({
-        initialValues: formValues,
-    });
-
-    const schoolOptions = useMemo(
-        () =>
-            availableSchools.map((school) => ({
-                value: school.id.toString(),
-                label: `${school.name}${school.address ? ` (${school.address})` : ""}`,
-            })),
-        [availableSchools]
-    );
-
-    const roleOptions = useMemo(
-        () =>
-            availableRoles.map((role) => ({
-                value: role.id.toString(),
-                label: role.description,
-            })),
-        [availableRoles]
-    );
-
-=======
     const availableSchoolNames = availableSchools.map(
         (school) => `${school.name}${school.address ? ` (${school.address})` : ""}`
     );
@@ -204,7 +96,6 @@
     });
 
     console.debug("form initial values:", form.values);
->>>>>>> 30a27178
     useEffect(() => {
         console.debug("EditUserComponent mounted with index:", index);
         if (user.avatarUrn) {
@@ -251,122 +142,6 @@
             return URL.createObjectURL(file); // Create a new URL for the selected file
         });
     };
-<<<<<<< HEAD
-
-    const handleAvatarUpload = useCallback(
-        async (file: File | null) => {
-            if (file === null) {
-                console.debug("No file selected, skipping upload...");
-                return;
-            }
-            const fileSizeMB = file.size / (1024 * 1024);
-            if (fileSizeMB > userAvatarConfig.MAX_FILE_SIZE_MB) {
-                notifications.show({
-                    id: "file-too-large",
-                    title: "File Too Large",
-                    message: `File size ${fileSizeMB.toFixed(2)} MB exceeds the 2 MB limit.`,
-                    color: "red",
-                    icon: <IconSendOff />,
-                });
-                return;
-            }
-            if (!userAvatarConfig.ALLOWED_FILE_TYPES.includes(file.type)) {
-                notifications.show({
-                    id: "invalid-file-type",
-                    title: "Invalid File Type",
-                    message: `Unsupported file type: ${file.type}. Allowed: JPG, PNG, WEBP.`,
-                    color: "red",
-                    icon: <IconSendOff />,
-                });
-                return;
-            }
-
-            setEditUserAvatar(file);
-            setEditUserAvatarUrl((prevUrl) => {
-                if (prevUrl) {
-                    URL.revokeObjectURL(prevUrl); // Clean up previous URL
-                }
-                return URL.createObjectURL(file); // Create a new URL for the selected file
-            });
-        },
-        [userAvatarConfig.MAX_FILE_SIZE_MB, userAvatarConfig.ALLOWED_FILE_TYPES]
-    );
-
-    const handleSave = useCallback(async () => {
-        buttonStateHandler.open();
-        if (editIndex !== null && userChanges) {
-            try {
-                // Create a clean update object with only modified fields
-                const newUserInfo: UserUpdateType = {
-                    id: userChanges.id,
-                    // Only include fields that have actually changed
-                    ...(editUser?.username !== user.username && { username: editUser?.username }),
-                    ...(editUser?.nameFirst !== user.nameFirst && { nameFirst: editUser?.nameFirst }),
-                    ...(editUser?.nameMiddle !== user.nameMiddle && { nameMiddle: editUser?.nameMiddle }),
-                    ...(editUser?.nameLast !== user.nameLast && { nameLast: editUser?.nameLast }),
-                    ...(editUser?.email !== user.email && { email: editUser?.email }),
-                    ...(editUser?.schoolId !== user.schoolId && { schoolId: editUser?.schoolId }),
-                    ...(editUser?.roleId !== user.roleId && { roleId: editUser?.roleId }),
-                    ...(editUser?.deactivated !== user.deactivated && { deactivated: editUser?.deactivated }),
-                    ...(editUser?.forceUpdateInfo !== user.forceUpdateInfo && {
-                        forceUpdateInfo: editUser?.forceUpdateInfo,
-                    }),
-                    // Set these to null as they shouldn't be modified in this context
-                    finishedTutorials: null,
-                    password: null,
-                };
-
-                console.debug("Sending update with payload:", newUserInfo);
-
-                // Wait for user info update
-                const updatedUser = await UpdateUserInfo(newUserInfo);
-
-                // Update local state with new user data
-                setEditUser(updatedUser);
-
-                // Update users list immediately
-                setUsers((prevUsers) => {
-                    const updatedUsers = [...prevUsers];
-                    updatedUsers[editIndex] = updatedUser;
-                    return updatedUsers;
-                });
-
-                // Handle avatar upload if needed
-                if (editUserAvatar) {
-                    try {
-                        console.debug("Uploading avatar...");
-                        const userWithNewAvatar = await UploadUserAvatar(userChanges.id, editUserAvatar);
-
-                        // Update local state again with new avatar
-                        setUsers((prevUsers) => {
-                            const updatedUsers = [...prevUsers];
-                            updatedUsers[editIndex] = {
-                                ...updatedUser,
-                                avatarUrn: userWithNewAvatar.avatarUrn,
-                            };
-                            return updatedUsers;
-                        });
-
-                        if (userWithNewAvatar.avatarUrn) {
-                            await fetchUserAvatar(userWithNewAvatar.avatarUrn);
-                            notifications.show({
-                                id: "avatar-upload-success",
-                                title: "Success",
-                                message: "Avatar uploaded successfully.",
-                                color: "green",
-                                icon: <IconPencilCheck />,
-                            });
-                        }
-                    } catch (error) {
-                        console.error("Avatar upload failed:", error);
-                        notifications.show({
-                            id: "avatar-upload-error",
-                            title: "Avatar Upload Failed",
-                            message: error instanceof Error ? error.message : "Failed to upload avatar",
-                            color: "red",
-                            icon: <IconSendOff />,
-                        });
-=======
     const handleSave = async (values: EditUserValues): Promise<void> => {
         buttonStateHandler.open();
         const schoolId = availableSchools.find((school) => school.name === values.school);
@@ -447,36 +222,9 @@
                             icon: <IconSendOff />,
                         });
                         throw new Error(detail);
->>>>>>> 30a27178
                     }
                     buttonStateHandler.close();
                 }
-<<<<<<< HEAD
-
-                // Show success notification
-                notifications.show({
-                    id: "user-update-success",
-                    title: "Success",
-                    message: "User information updated successfully.",
-                    color: "green",
-                    icon: <IconPencilCheck />,
-                });
-
-                // Refresh the users list to ensure consistency
-                await fetchUsers(currentPage);
-
-                // Reset states
-                setEditIndex(null);
-                setEditUser(null);
-                setEditUserAvatar(null);
-                setUserChanges(null);
-            } catch (error) {
-                console.error("Update process failed:", error);
-                notifications.show({
-                    id: "user-update-error",
-                    title: "Error",
-                    message: error instanceof Error ? error.message : "Failed to update user information",
-=======
             }
             if (updatedUser.avatarUrn && updatedUser.avatarUrn.trim() !== "") {
                 fetchUserAvatar(updatedUser.avatarUrn);
@@ -484,107 +232,29 @@
             fetchUsers(currentPage);
             setIndex(null);
         } catch (error) {
-            if (error instanceof Error && error.message.includes("status code 403")) {
-                const detail = error.message || "Failed to update user information.";
+            try {
+                if (error instanceof Error && error.message.includes("status code 403")) {
+                    const detail = error.message || "Failed to update user information.";
+                    notifications.show({
+                        id: "user-update-error",
+                        title: "Error",
+                        message: detail,
+                        color: "red",
+                        icon: <IconSendOff />,
+                    });
+                }
+                console.error("Update process failed:", error);
                 notifications.show({
                     id: "user-update-error",
                     title: "Error",
-                    message: detail,
->>>>>>> 30a27178
+                    message: (error as Error).message || "Failed to update user information. Please try again later.",
                     color: "red",
                     icon: <IconSendOff />,
                 });
             } finally {
                 buttonStateHandler.close();
             }
-<<<<<<< HEAD
-        }
-    }, [editIndex, userChanges, editUser, editUserAvatar]);
-
-    // Memoize permission checks
-    const permissions = useMemo(
-        () => ({
-            canModifyUsername:
-                userCtx.userInfo?.id === userChanges?.id
-                    ? userCtx.userPermissions?.includes("users:self:modify:username")
-                    : userCtx.userPermissions?.includes("users:global:modify:username"),
-            canModifyName:
-                userCtx.userInfo?.id === userChanges?.id
-                    ? userCtx.userPermissions?.includes("users:self:modify:name")
-                    : userCtx.userPermissions?.includes("users:global:modify:name"),
-            canModifyEmail:
-                userCtx.userInfo?.id === userChanges?.id
-                    ? userCtx.userPermissions?.includes("users:self:modify:email")
-                    : userCtx.userPermissions?.includes("users:global:modify:email"),
-            canModifySchool:
-                userCtx.userInfo?.id === userChanges?.id
-                    ? userCtx.userPermissions?.includes("users:self:modify:school")
-                    : userCtx.userPermissions?.includes("users:global:modify:school"),
-            canModifyRole:
-                userCtx.userInfo?.id === userChanges?.id
-                    ? userCtx.userPermissions?.includes("users:self:modify:role")
-                    : userCtx.userPermissions?.includes("users:global:modify:role"),
-            canDeactivate:
-                userCtx.userInfo?.id === userChanges?.id
-                    ? userCtx.userPermissions?.includes("users:self:deactivate")
-                    : userCtx.userPermissions?.includes("users:global:deactivate"),
-            canForceUpdate:
-                userCtx.userInfo?.id === userChanges?.id
-                    ? userCtx.userPermissions?.includes("users:self:forceupdate")
-                    : userCtx.userPermissions?.includes("users:global:forceupdate"),
-        }),
-        [userCtx.userInfo?.id, userChanges?.id, userCtx.userPermissions]
-    );
-
-    return (
-        <Modal opened={editIndex !== null} onClose={() => setEditIndex(null)} title="Edit User" centered>
-            {editUser && (
-                <Flex direction="column" gap="md">
-                    <UserAvatar url={editUserAvatarUrl} onUpload={handleAvatarUpload} />
-
-                    <FormField
-                        label="Username"
-                        value={editUser.username || ""}
-                        onChange={(value) => setEditUser({ ...editUser, username: value })}
-                        disabled={!permissions.canModifyUsername}
-                        tooltip="Username cannot be changed"
-                    />
-
-                    <FormField
-                        label="First Name"
-                        value={editUser.nameFirst || ""}
-                        onChange={(value) => setEditUser({ ...editUser, nameFirst: value })}
-                        disabled={!permissions.canModifyName}
-                        tooltip="Name cannot be changed"
-                    />
-
-                    <FormField
-                        label="Middle Name"
-                        value={editUser.nameMiddle || ""}
-                        onChange={(value) => setEditUser({ ...editUser, nameMiddle: value })}
-                        disabled={!permissions.canModifyName}
-                        tooltip="Name cannot be changed"
-                    />
-
-                    <FormField
-                        label="Last Name"
-                        value={editUser.nameLast || ""}
-                        onChange={(value) => setEditUser({ ...editUser, nameLast: value })}
-                        disabled={!permissions.canModifyName}
-                        tooltip="Name cannot be changed"
-                    />
-
-=======
-            console.error("Update process failed:", error);
-            notifications.show({
-                id: "user-update-error",
-                title: "Error",
-                message: (error as Error).message || "Failed to update user information. Please try again later.",
-                color: "red",
-                icon: <IconSendOff />,
-            });
-        }
-        buttonStateHandler.close();
+        }
     };
 
     return (
@@ -738,7 +408,6 @@
                             {...form.getInputProps("nameLast")}
                         />
                     </Tooltip>
->>>>>>> 30a27178
                     <Tooltip
                         disabled={
                             userCtx.userInfo?.id === user?.id
@@ -794,19 +463,9 @@
                             }
                             label="Assigned School"
                             placeholder="School"
-<<<<<<< HEAD
-                            data={schoolOptions}
-                            onChange={(e) => {
-                                const school = availableSchools.find(
-                                    (s) => `${s.name}${s.address ? ` (${s.address})` : ""}` === e
-                                );
-                                setEditUser({ ...editUser, schoolId: school?.id ?? null });
-                            }}
-=======
                             data={availableSchoolNames}
                             key={form.key("school")}
                             {...form.getInputProps("school")}
->>>>>>> 30a27178
                         />
                     </Tooltip>
                     <Tooltip
@@ -826,25 +485,9 @@
                             }
                             label="Role"
                             placeholder="Role"
-<<<<<<< HEAD
-                            data={roleOptions}
-                            value={editUser.roleId?.toString()}
-                            onChange={(value) => {
-                                if (value) {
-                                    const roleId = parseInt(value);
-                                    setEditUser({ ...editUser, roleId });
-                                    // Also update userChanges to ensure the change is tracked
-                                    setUserChanges((prev) => ({
-                                        ...(prev ?? { id: user.id }),
-                                        roleId,
-                                    }));
-                                }
-                            }}
-=======
                             data={availableRoleDescriptions}
                             key={form.key("role")}
                             {...form.getInputProps("role")}
->>>>>>> 30a27178
                         />
                     </Tooltip>
                     <Group mt="md">
